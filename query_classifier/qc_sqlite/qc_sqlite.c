/*
 * Copyright (c) 2016 MariaDB Corporation Ab
 *
 * Use of this software is governed by the Business Source License included
 * in the LICENSE.TXT file and at www.mariadb.com/bsl.
 *
 * Change Date: 2019-07-01
 *
 * On the date above, in accordance with the Business Source License, use
 * of this software will be governed by version 2 or later of the General
 * Public License.
 */

#define MXS_MODULE_NAME "qc_sqlite"
#include <sqliteInt.h>

#include <signal.h>
#include <string.h>
#include <maxscale/alloc.h>
#include <maxscale/log_manager.h>
#include <maxscale/modinfo.h>
#include <maxscale/modutil.h>
#include <maxscale/platform.h>
#include <maxscale/protocol/mysql.h>
#include <maxscale/query_classifier.h>
#include "builtin_functions.h"

//#define QC_TRACE_ENABLED
#undef QC_TRACE_ENABLED

#if defined(QC_TRACE_ENABLED)
#define QC_TRACE() MXS_NOTICE(__func__)
#else
#define QC_TRACE()
#endif

static inline bool qc_info_is_valid(qc_parse_result_t status)
{
    return status != QC_QUERY_INVALID;
}

static inline bool qc_info_was_tokenized(qc_parse_result_t status)
{
    return status == QC_QUERY_TOKENIZED;
}

static inline bool qc_info_was_parsed(qc_parse_result_t status)
{
    return status == QC_QUERY_PARSED;
}

/**
 * Contains information about a particular query.
 */
typedef struct qc_sqlite_info
{
    qc_parse_result_t status;        // The validity of the information in this structure.
    const char* query;               // The query passed to sqlite.
    size_t query_len;                // The length of the query.

    uint32_t types;                  // The types of the query.
    qc_query_op_t operation;         // The operation in question.
    bool is_real_query;              // SELECT, UPDATE, INSERT, DELETE or a variation.
    bool has_clause;                 // Has WHERE or HAVING.
    char** table_names;              // Array of table names used in the query.
    size_t table_names_len;          // The used entries in table_names.
    size_t table_names_capacity;     // The capacity of table_names.
    char** table_fullnames;          // Array of full (i.e. qualified) table names used in the query.
    size_t table_fullnames_len;      // The used entries in table_fullnames.
    size_t table_fullnames_capacity; // The capacity of table_fullnames.
    char* created_table_name;        // The name of a created table.
    bool is_drop_table;              // Is the query a DROP TABLE.
    char** database_names;           // Array of database names used in the query.
    size_t database_names_len;       // The used entries in database_names.
    size_t database_names_capacity;  // The capacity of database_names.
    int keyword_1;                   // The first encountered keyword.
    int keyword_2;                   // The second encountered keyword.
    char* prepare_name;              // The name of a prepared statement.
    qc_query_op_t prepare_operation; // The operation of a prepared statement.
    char* preparable_stmt;           // The preparable statement.
    size_t preparable_stmt_length;   // The length of the preparable statement.
    QC_FIELD_INFO *field_infos;      // Pointer to array of QC_FIELD_INFOs.
    size_t field_infos_len;          // The used entries in field_infos.
    size_t field_infos_capacity;     // The capacity of the field_infos array.
} QC_SQLITE_INFO;

typedef enum qc_log_level
{
    QC_LOG_NOTHING = 0,
    QC_LOG_NON_PARSED,
    QC_LOG_NON_PARTIALLY_PARSED,
    QC_LOG_NON_TOKENIZED,
} qc_log_level_t;


/**
 * The state of qc_sqlite.
 */
static struct
{
    bool initialized;
    qc_log_level_t log_level;
} this_unit;

/**
 * The qc_sqlite thread-specific state.
 */
static thread_local struct
{
    bool initialized;
    sqlite3* db;      // Thread specific database handle.
    QC_SQLITE_INFO* info;
} this_thread;

/**
 * HELPERS
 */

typedef enum qc_token_position
{
    QC_TOKEN_MIDDLE, // In the middle or irrelevant, e.g.: "=" in "a = b".
    QC_TOKEN_LEFT,   // To the left, e.g.: "a" in "a = b".
    QC_TOKEN_RIGHT,  // To the right, e.g: "b" in "a = b".
} qc_token_position_t;

static void buffer_object_free(void* data);
static char** copy_string_array(char** strings, int* pn);
static void enlarge_string_array(size_t n, size_t len, char*** ppzStrings, size_t* pCapacity);
static bool ensure_query_is_parsed(GWBUF* query);
static void free_field_infos(QC_FIELD_INFO* infos, size_t n_infos);
static void free_string_array(char** sa);
static QC_SQLITE_INFO* get_query_info(GWBUF* query);
static QC_SQLITE_INFO* info_alloc(void);
static void info_finish(QC_SQLITE_INFO* info);
static void info_free(QC_SQLITE_INFO* info);
static QC_SQLITE_INFO* info_init(QC_SQLITE_INFO* info);
static bool is_submitted_query(const QC_SQLITE_INFO* info, const Parse* pParse);
static void log_invalid_data(GWBUF* query, const char* message);
static bool parse_query(GWBUF* query);
static void parse_query_string(const char* query, size_t len);
static bool query_is_parsed(GWBUF* query);
static bool should_exclude(const char* zName, const ExprList* pExclude);
static void update_field_info(QC_SQLITE_INFO* info,
                              const char* database,
                              const char* table,
                              const char* column,
                              uint32_t usage,
                              const ExprList* pExclude);
static void update_field_infos_from_expr(QC_SQLITE_INFO* info,
                                         const struct Expr* pExpr,
                                         uint32_t usage,
                                         const ExprList* pExclude);
static void update_field_infos(QC_SQLITE_INFO* info,
                               int prev_token,
                               const Expr* pExpr,
                               uint32_t usage,
                               qc_token_position_t pos,
                               const ExprList* pExclude);
static void update_field_infos_from_exprlist(QC_SQLITE_INFO* info,
                                             const ExprList* pEList,
                                             uint32_t usage,
                                             const ExprList* pExclude);
static void update_field_infos_from_idlist(QC_SQLITE_INFO* info,
                                           const IdList* pIds,
                                           uint32_t usage,
                                           const ExprList* pExclude);
static void update_field_infos_from_select(QC_SQLITE_INFO* info,
                                           const Select* pSelect,
                                           uint32_t usage,
                                           const ExprList* pExclude);
static void update_database_names(QC_SQLITE_INFO* info, const char* name);
static void update_names(QC_SQLITE_INFO* info, const char* zDatabase, const char* zTable);
static void update_names_from_srclist(QC_SQLITE_INFO* info, const SrcList* pSrc);

// Defined in parse.y
extern void exposed_sqlite3ExprDelete(sqlite3 *db, Expr *pExpr);
extern void exposed_sqlite3ExprListDelete(sqlite3 *db, ExprList *pList);
extern void exposed_sqlite3IdListDelete(sqlite3 *db, IdList *pList);
extern void exposed_sqlite3SrcListDelete(sqlite3 *db, SrcList *pList);
extern void exposed_sqlite3SelectDelete(sqlite3 *db, Select *p);

extern void exposed_sqlite3BeginTrigger(Parse *pParse,
                                        Token *pName1,
                                        Token *pName2,
                                        int tr_tm,
                                        int op,
                                        IdList *pColumns,
                                        SrcList *pTableName,
                                        Expr *pWhen,
                                        int isTemp,
                                        int noErr);
extern void exposed_sqlite3FinishTrigger(Parse *pParse,
                                         TriggerStep *pStepList,
                                         Token *pAll);
extern int exposed_sqlite3Dequote(char *z);
extern int exposed_sqlite3EndTable(Parse*, Token*, Token*, u8, Select*);
extern int exposed_sqlite3Select(Parse* pParse, Select* p, SelectDest* pDest);
extern void exposed_sqlite3StartTable(Parse *pParse,   /* Parser context */
                                      Token *pName1,   /* First part of the name of the table or view */
                                      Token *pName2,   /* Second part of the name of the table or view */
                                      int isTemp,      /* True if this is a TEMP table */
                                      int isView,      /* True if this is a VIEW */
                                      int isVirtual,   /* True if this is a VIRTUAL table */
                                      int noErr);      /* Do nothing if table already exists */
extern void maxscaleCollectInfoFromSelect(Parse*, Select*, int);

/**
 * Used for freeing a QC_SQLITE_INFO object added to a GWBUF.
 *
 * @param object A pointer to a QC_SQLITE_INFO object.
 */
static void buffer_object_free(void* data)
{
    info_free((QC_SQLITE_INFO*) data);
}

static char** copy_string_array(char** strings, int* pn)
{
    size_t n = 0;

    char** ss = strings;
    *pn = 0;

    while (*ss)
    {
        ++ss;
        ++(*pn);
    }

    ss = (char**) MXS_MALLOC((*pn + 1) * sizeof(char*));
    MXS_ABORT_IF_NULL(ss);

    ss[*pn] = 0;

    for (int i = 0; i < *pn; ++i)
    {
        ss[i] = MXS_STRDUP(strings[i]);
        MXS_ABORT_IF_NULL(ss[i]);
    }

    return ss;
}

static void enlarge_string_array(size_t n, size_t len, char*** ppzStrings, size_t* pCapacity)
{
    if (len + n >= *pCapacity)
    {
        int capacity = *pCapacity ? *pCapacity * 2 : 4;

        *ppzStrings = (char**) MXS_REALLOC(*ppzStrings, capacity * sizeof(char**));
        MXS_ABORT_IF_NULL(*ppzStrings);
        *pCapacity = capacity;
    }
}

static bool ensure_query_is_parsed(GWBUF* query)
{
    bool parsed = query_is_parsed(query);

    if (!parsed)
    {
        parsed = parse_query(query);
    }

    return parsed;
}

static void free_field_infos(QC_FIELD_INFO* infos, size_t n_infos)
{
    if (infos)
    {
        for (int i = 0; i < n_infos; ++i)
        {
            MXS_FREE(infos[i].database);
            MXS_FREE(infos[i].table);
            MXS_FREE(infos[i].column);
        }

        MXS_FREE(infos);
    }
}

static void free_string_array(char** sa)
{
    if (sa)
    {
        char** s = sa;

        while (*s)
        {
            free(*s);
            ++s;
        }

        free(sa);
    }
}

static QC_SQLITE_INFO* get_query_info(GWBUF* query)
{
    QC_SQLITE_INFO* info = NULL;

    if (ensure_query_is_parsed(query))
    {
        info = (QC_SQLITE_INFO*) gwbuf_get_buffer_object_data(query, GWBUF_PARSING_INFO);
        ss_dassert(info);
    }

    return info;
}

static QC_SQLITE_INFO* info_alloc(void)
{
    QC_SQLITE_INFO* info = MXS_MALLOC(sizeof(*info));
    MXS_ABORT_IF_NULL(info);

    info_init(info);

    return info;
}

static void info_finish(QC_SQLITE_INFO* info)
{
    free_string_array(info->table_names);
    free_string_array(info->table_fullnames);
    free(info->created_table_name);
    free_string_array(info->database_names);
    free(info->prepare_name);
    free(info->preparable_stmt);
    free_field_infos(info->field_infos, info->field_infos_len);
}

static void info_free(QC_SQLITE_INFO* info)
{
    if (info)
    {
        info_finish(info);
        free(info);
    }
}

static QC_SQLITE_INFO* info_init(QC_SQLITE_INFO* info)
{
    memset(info, 0, sizeof(*info));

    info->status = QC_QUERY_INVALID;

    info->types = QUERY_TYPE_UNKNOWN;
    info->operation = QUERY_OP_UNDEFINED;
    info->is_real_query = false;
    info->has_clause = false;
    info->table_names = NULL;
    info->table_names_len = 0;
    info->table_names_capacity = 0;
    info->table_fullnames = NULL;
    info->table_fullnames_len = 0;
    info->table_fullnames_capacity = 0;
    info->created_table_name = NULL;
    info->is_drop_table = false;
    info->database_names = NULL;
    info->database_names_len = 0;
    info->database_names_capacity = 0;
    info->keyword_1 = 0; // Sqlite3 starts numbering tokens from 1, so 0 means
    info->keyword_2 = 0; // that we have not seen a keyword.
    info->prepare_name = NULL;
    info->prepare_operation = QUERY_OP_UNDEFINED;
    info->preparable_stmt = NULL;
    info->preparable_stmt_length = 0;
    info->field_infos = NULL;
    info->field_infos_len = 0;
    info->field_infos_capacity = 0;

    return info;
}

static void parse_query_string(const char* query, size_t len)
{
    sqlite3_stmt* stmt = NULL;
    const char* tail = NULL;

    ss_dassert(this_thread.db);
    int rc = sqlite3_prepare(this_thread.db, query, len, &stmt, &tail);

    const int max_len = 512; // Maximum length of logged statement.
    const int l = (len > max_len ? max_len : len);
    const char* suffix = (len > max_len ? "..." : "");
    const char* format;

    if (rc != SQLITE_OK)
    {
        if (qc_info_was_tokenized(this_thread.info->status))
        {
            format =
                "Statement was classified only based on keywords "
                "(Sqlite3 error: %s, %s): \"%.*s%s\"";
        }
        else
        {
            if (qc_info_was_parsed(this_thread.info->status))
            {
                format =
                    "Statement was only partially parsed "
                    "(Sqlite3 error: %s, %s): \"%.*s%s\"";

                // The status was set to QC_QUERY_PARSED, but sqlite3 returned an
                // error. Most likely, query contains some excess unrecognized stuff.
                this_thread.info->status = QC_QUERY_PARTIALLY_PARSED;
            }
            else
            {
                format =
                    "Statement was neither parsed nor recognized from keywords "
                    "(Sqlite3 error: %s, %s): \"%.*s%s\"";
            }
        }

        if (this_unit.log_level > QC_LOG_NOTHING)
        {
            bool log_warning = false;

            switch (this_unit.log_level)
            {
            case QC_LOG_NON_PARSED:
                log_warning = this_thread.info->status < QC_QUERY_PARSED;
                break;

            case QC_LOG_NON_PARTIALLY_PARSED:
                log_warning = this_thread.info->status < QC_QUERY_PARTIALLY_PARSED;
                break;

            case QC_LOG_NON_TOKENIZED:
                log_warning = this_thread.info->status < QC_QUERY_TOKENIZED;
                break;

            default:
                ss_dassert(!true);
                break;
            }

            if (log_warning)
            {
                MXS_WARNING(format, sqlite3_errstr(rc), sqlite3_errmsg(this_thread.db), l, query, suffix);
            }
        }
    }
    else
    {
        if (qc_info_was_tokenized(this_thread.info->status))
        {
            // This suggests a callback from the parser into this module is not made.
            format =
                "Statement was classified only based on keywords, "
                "even though the statement was parsed: \"%.*s%s\"";

            MXS_WARNING(format, l, query, suffix);
        }
        else if (!qc_info_was_parsed(this_thread.info->status))
        {
            // This suggests there are keywords that should be recognized but are not,
            // a tentative classification cannot be (or is not) made using the keywords
            // seen and/or a callback from the parser into this module is not made.
            format = "Statement was parsed, but not classified: \"%.*s%s\"";

            MXS_ERROR(format, l, query, suffix);
        }
    }

    if (stmt)
    {
        sqlite3_finalize(stmt);
    }
}

static bool parse_query(GWBUF* query)
{
    bool parsed = false;
    ss_dassert(!query_is_parsed(query));

    if (GWBUF_IS_CONTIGUOUS(query))
    {
        uint8_t* data = (uint8_t*) GWBUF_DATA(query);

        if ((GWBUF_LENGTH(query) >= MYSQL_HEADER_LEN + 1) &&
            (GWBUF_LENGTH(query) == MYSQL_HEADER_LEN + MYSQL_GET_PACKET_LEN(data)))
        {
            if (MYSQL_GET_COMMAND(data) == MYSQL_COM_QUERY)
            {
                QC_SQLITE_INFO* info = info_alloc();

                if (info)
                {
                    this_thread.info = info;

                    size_t len = MYSQL_GET_PACKET_LEN(data) - 1; // Subtract 1 for packet type byte.

                    const char* s = (const char*) &data[MYSQL_HEADER_LEN + 1];

                    this_thread.info->query = s;
                    this_thread.info->query_len = len;
                    parse_query_string(s, len);
                    this_thread.info->query = NULL;
                    this_thread.info->query_len = 0;

                    if ((info->types & QUERY_TYPE_PREPARE_NAMED_STMT) && info->preparable_stmt)
                    {
                        QC_SQLITE_INFO* preparable_info = info_alloc();

                        if (preparable_info)
                        {
                            this_thread.info = preparable_info;

                            const char *preparable_s = info->preparable_stmt;
                            size_t preparable_len = info->preparable_stmt_length;

                            this_thread.info->query = preparable_s;
                            this_thread.info->query_len = preparable_len;
                            parse_query_string(preparable_s, preparable_len);
                            this_thread.info->query = NULL;
                            this_thread.info->query_len = 0;

                            info->prepare_operation = preparable_info->operation;

                            info_free(preparable_info);
                        }
                    }

                    // TODO: Add return value to gwbuf_add_buffer_object.
                    // Always added; also when it was not recognized. If it was not recognized now,
                    // it won't be if we try a second time.
                    gwbuf_add_buffer_object(query, GWBUF_PARSING_INFO, info, buffer_object_free);
                    parsed = true;

                    this_thread.info = NULL;
                }
                else
                {
                    MXS_ERROR("Could not allocate structure for containing parse data.");
                }
            }
            else
            {
                MXS_ERROR("The provided buffer does not contain a COM_QUERY, but a %s.",
                          STRPACKETTYPE(MYSQL_GET_COMMAND(data)));
            }
        }
        else
        {
            MXS_ERROR("Packet size %ld, provided buffer is %ld.",
                      MYSQL_HEADER_LEN + MYSQL_GET_PACKET_LEN(data),
                      GWBUF_LENGTH(query));
        }
    }
    else
    {
        MXS_ERROR("Provided buffer is not contiguous.");
    }

    return parsed;
}

static bool query_is_parsed(GWBUF* query)
{
    return query && GWBUF_IS_PARSED(query);
}

/*
 * Check that the statement being reported about is the one that initially was
 * submitted to parse_query_string(...). When sqlite3 is parsing other statements
 * it may (right after it's used for the first time) parse selects of its own.
 * We need to detect that, so that the internal stuff is not allowed to interfere
 * with the parsing of the provided statement.
 *
 * @param info    The thread specific info structure.
 * @param pParse  Sqlite3's parse context.
 *
 * @return True, if the current callback relates to the provided query,
 *         false otherwise.
 */
static bool is_submitted_query(const QC_SQLITE_INFO* info, const Parse* pParse)
{
    bool rv = false;

    if (*pParse->zTail == 0)
    {
        // Everything has been consumed => the callback relates to the statement
        // that was provided to parse_query_string(...).
        rv = true;
    }
    else if (pParse->sLastToken.z && (*pParse->sLastToken.z == ';'))
    {
        // A ';' has been reached, i.e. everything has been consumed => the callback
        // relates to the statement that was provided to parse_query_string(...).
        rv = true;
    }
    else
    {
        // If info->query contains a trailing ';', pParse->zTail may or may not contain
        // one also. We need to cater for the situation that the former has one and the
        // latter does not.
        const char* i = info->query;
        const char* end = i + info->query_len;
        const char* j = pParse->zTail;

        // Walk forward as long as neither has reached the end,
        // and the characters are the same.
        while ((i < end) && (*j != 0) && (*i == *j))
        {
            ++i;
            ++j;
        }

        if (i == end)
        {
            // If i has reached the end, then if j also has reached the end,
            // both are the same. In this case both either have or have not
            // a trailing ';'.
            rv = (*j == 0);
        }
        else if (*j == 0)
        {
            // Else if j has reached the end, then if i points to ';', both
            // are the same. In this case info->query contains a trailing ';'
            // while pParse->zTail does not.
            rv = (*i == ';');
        }
        else
        {
            // Otherwise they are not the same.
            rv = false;
        }
    }

    return rv;
}

/**
 * Logs information about invalid data.
 *
 * @param query   The query that could not be parsed.
 * @param message What is being asked for.
 */
static void log_invalid_data(GWBUF* query, const char* message)
{
    // At this point the query should be contiguous, but better safe than sorry.

    if (GWBUF_LENGTH(query) >= MYSQL_HEADER_LEN + 1)
    {
        char *sql;
        int length;

        if (modutil_extract_SQL(query, &sql, &length))
        {
            if (length > GWBUF_LENGTH(query) - MYSQL_HEADER_LEN - 1)
            {
                length = GWBUF_LENGTH(query) - MYSQL_HEADER_LEN - 1;
            }

            MXS_INFO("Parsing the query failed, %s: %*s", message, length, sql);
        }
    }
}

static bool should_exclude(const char* zName, const ExprList* pExclude)
{
    int i;
    for (i = 0; i < pExclude->nExpr; ++i)
    {
        const struct ExprList_item* item = &pExclude->a[i];

        // zName will contain a possible alias name. If the alias name
        // is referred to in e.g. in a having, it need to be excluded
        // from the affected fields. It's not a real field.
        if (item->zName && (strcasecmp(item->zName, zName) == 0))
        {
            break;
        }

        Expr* pExpr = item->pExpr;

        if (pExpr->op == TK_EQ)
        {
            // We end up here e.g with "UPDATE t set t.col = 5 ..."
            // So, we pick the left branch.
            pExpr = pExpr->pLeft;
        }

        while (pExpr->op == TK_DOT)
        {
            pExpr = pExpr->pRight;
        }

        if (pExpr->op == TK_ID)
        {
            // We need to ensure that we do not report fields where there
            // is only a difference in case. E.g.
            //     SELECT A FROM tbl WHERE a = "foo";
            // Affected fields is "A" and not "A a".
            if (strcasecmp(pExpr->u.zToken, zName) == 0)
            {
                break;
            }
        }
    }

    return i != pExclude->nExpr;
}

static void update_field_info(QC_SQLITE_INFO* info,
                              const char* database,
                              const char* table,
                              const char* column,
                              uint32_t usage,
                              const ExprList* pExclude)
{
    ss_dassert(column);

    QC_FIELD_INFO item = { (char*)database, (char*)table, (char*)column, usage };

    int i;
    for (i = 0; i < info->field_infos_len; ++i)
    {
        QC_FIELD_INFO* field_info = info->field_infos + i;

        if (strcasecmp(item.column, field_info->column) == 0)
        {
            if (!item.table && !field_info->table)
            {
                ss_dassert(!item.database && !field_info->database);
                break;
            }
            else if (item.table && field_info->table && (strcmp(item.table, field_info->table) == 0))
            {
                if (!item.database && !field_info->database)
                {
                    break;
                }
                else if (item.database &&
                         field_info->database &&
                         (strcmp(item.database, field_info->database) == 0))
                {
                    break;
                }
            }
        }
    }

    QC_FIELD_INFO* field_infos = NULL;

    if (i == info->field_infos_len) // If true, the field was not present already.
    {
        // If only a column is specified, but not a table or database and we
        // have a list of expressions that should be excluded, we check if the column
        // value is present in that list. This is in order to exclude the second "d" in
        // a statement like "select a as d from x where d = 2".
        if (!(column && !table && !database && pExclude && should_exclude(column, pExclude)))
        {
            if (info->field_infos_len < info->field_infos_capacity)
            {
                field_infos = info->field_infos;
            }
            else
            {
                size_t capacity = info->field_infos_capacity ? 2 * info->field_infos_capacity : 8;
                field_infos = MXS_REALLOC(info->field_infos, capacity * sizeof(QC_FIELD_INFO));

                if (field_infos)
                {
                    info->field_infos = field_infos;
                    info->field_infos_capacity = capacity;
                }
            }
        }
    }
    else
    {
        info->field_infos[i].usage |= usage;
    }

    // If field_infos is NULL, then the field was found and has already been noted.
    if (field_infos)
    {
        item.database = item.database ? MXS_STRDUP(item.database) : NULL;
        item.table = item.table ? MXS_STRDUP(item.table) : NULL;
        ss_dassert(item.column);
        item.column = MXS_STRDUP(item.column);

        // We are happy if we at least could dup the column.

        if (item.column)
        {
            field_infos[info->field_infos_len++] = item;
        }
    }
}

static void update_field_infos_from_expr(QC_SQLITE_INFO* info,
                                         const struct Expr* pExpr,
                                         uint32_t usage,
                                         const ExprList* pExclude)
{
    QC_FIELD_INFO item = {};

    if (pExpr->op == TK_ASTERISK)
    {
        item.column = "*";
    }
    else if (pExpr->op == TK_ID)
    {
        // select a from...
        item.column = pExpr->u.zToken;
    }
    else if (pExpr->op == TK_DOT)
    {
        if (pExpr->pLeft->op == TK_ID &&
            (pExpr->pRight->op == TK_ID || pExpr->pRight->op == TK_ASTERISK))
        {
            // select a.b from...
            item.table = pExpr->pLeft->u.zToken;
            if (pExpr->pRight->op == TK_ID)
            {
                item.column = pExpr->pRight->u.zToken;
            }
            else
            {
                item.column = "*";
            }
        }
        else if (pExpr->pLeft->op == TK_ID &&
                 pExpr->pRight->op == TK_DOT &&
                 pExpr->pRight->pLeft->op == TK_ID &&
                 (pExpr->pRight->pRight->op == TK_ID || pExpr->pRight->pRight->op == TK_ASTERISK))
        {
            // select a.b.c from...
            item.database = pExpr->pLeft->u.zToken;
            item.table = pExpr->pRight->pLeft->u.zToken;
            if (pExpr->pRight->pRight->op == TK_ID)
            {
                item.column = pExpr->pRight->pRight->u.zToken;
            }
            else
            {
                item.column = "*";
            }
        }
    }

    if (item.column)
    {
        bool should_update = true;

        if ((pExpr->flags & EP_DblQuoted) == 0)
        {
            if ((strcasecmp(item.column, "true") == 0) || (strcasecmp(item.column, "false") == 0))
            {
                should_update = false;
            }
        }

        if (should_update)
        {
            update_field_info(info, item.database, item.table, item.column, usage, pExclude);
        }
    }
}


static void update_field_infos(QC_SQLITE_INFO* info,
                               int prev_token,
                               const Expr* pExpr,
                               uint32_t usage,
                               qc_token_position_t pos,
                               const ExprList* pExclude)
{
    const char* zToken = pExpr->u.zToken;

    switch (pExpr->op)
    {
    case TK_ASTERISK: // select *
        update_field_infos_from_expr(info, pExpr, usage, pExclude);
        break;

    case TK_DOT: // select a.b ... select a.b.c
        update_field_infos_from_expr(info, pExpr, usage, pExclude);
        break;

    case TK_ID: // select a
        update_field_infos_from_expr(info, pExpr, usage, pExclude);
        break;

    case TK_VARIABLE:
        {
            if (zToken[0] == '@')
            {
                if (zToken[1] == '@')
                {
                    if ((prev_token == TK_EQ) && (pos == QC_TOKEN_LEFT))
                    {
                        info->types |= QUERY_TYPE_GSYSVAR_WRITE;
                    }
                    else
                    {
                        info->types |= QUERY_TYPE_SYSVAR_READ;
                    }
                }
                else
                {
                    if ((prev_token == TK_EQ) && (pos == QC_TOKEN_LEFT))
                    {
                        // Yes, QUERY_TYPE_USERVAR_WRITE is currently not available.
                        info->types |= QUERY_TYPE_GSYSVAR_WRITE;
                    }
                    else
                    {
                        info->types |= QUERY_TYPE_USERVAR_READ;
                    }
                }
            }
            else if (zToken[0] != '?')
            {
                MXS_WARNING("%s reported as VARIABLE.", zToken);
            }
        }
        break;

    default:
        MXS_DEBUG("Token %d not handled explicitly.", pExpr->op);
        // Fallthrough intended.
    case TK_BETWEEN:
    case TK_CASE:
    case TK_EXISTS:
    case TK_FUNCTION:
    case TK_IN:
    case TK_SELECT:
        if ((pExpr->op == TK_FUNCTION) && zToken)
        {
            if (strcasecmp(zToken, "last_insert_id") == 0)
            {
                info->types |= (QUERY_TYPE_READ | QUERY_TYPE_MASTER_READ);
            }
            else if (!is_builtin_readonly_function(zToken))
            {
                info->types |= QUERY_TYPE_WRITE;
            }
        }

        if (pExpr->pLeft)
        {
            update_field_infos(info, pExpr->op, pExpr->pLeft, usage, QC_TOKEN_LEFT, pExclude);
        }

        if (pExpr->pRight)
        {
            if (usage & QC_USED_IN_SET)
            {
                usage &= ~QC_USED_IN_SET;
            }

            update_field_infos(info, pExpr->op, pExpr->pRight, usage, QC_TOKEN_RIGHT, pExclude);
        }

        if (pExpr->x.pList)
        {
            switch (pExpr->op)
            {
            case TK_BETWEEN:
            case TK_CASE:
            case TK_FUNCTION:
                update_field_infos_from_exprlist(info, pExpr->x.pList, usage, pExclude);
                break;

            case TK_EXISTS:
            case TK_IN:
            case TK_SELECT:
                if (pExpr->flags & EP_xIsSelect)
                {
                    uint32_t sub_usage = usage;

                    sub_usage &= ~QC_USED_IN_SELECT;
                    sub_usage |= QC_USED_IN_SUBSELECT;
                    update_field_infos_from_select(info, pExpr->x.pSelect, sub_usage, pExclude);
                }
                else
                {
                    update_field_infos_from_exprlist(info, pExpr->x.pList, usage, pExclude);
                }
                break;
            }
        }
        break;
    }
}

static void update_field_infos_from_exprlist(QC_SQLITE_INFO* info,
                                             const ExprList* pEList,
                                             uint32_t usage,
                                             const ExprList* pExclude)
{
    for (int i = 0; i < pEList->nExpr; ++i)
    {
        struct ExprList_item* pItem = &pEList->a[i];

        update_field_infos(info, 0, pItem->pExpr, usage, QC_TOKEN_MIDDLE, pExclude);
    }
}

static void update_field_infos_from_idlist(QC_SQLITE_INFO* info,
                                           const IdList* pIds,
                                           uint32_t usage,
                                           const ExprList* pExclude)
{
    for (int i = 0; i < pIds->nId; ++i)
    {
        struct IdList_item* pItem = &pIds->a[i];

        update_field_info(info, NULL, NULL, pItem->zName, usage, pExclude);
    }
}

static void update_field_infos_from_select(QC_SQLITE_INFO* info,
                                           const Select* pSelect,
                                           uint32_t usage,
                                           const ExprList* pExclude)
{
    if (pSelect->pSrc)
    {
        const SrcList* pSrc = pSelect->pSrc;

        for (int i = 0; i < pSrc->nSrc; ++i)
        {
            if (pSrc->a[i].zName)
            {
                update_names(info, pSrc->a[i].zDatabase, pSrc->a[i].zName);
                info->is_real_query = true;
            }

            if (pSrc->a[i].pSelect)
            {
                uint32_t sub_usage = usage;

                sub_usage &= ~QC_USED_IN_SELECT;
                sub_usage |= QC_USED_IN_SUBSELECT;

                update_field_infos_from_select(info, pSrc->a[i].pSelect, sub_usage, pExclude);
            }

#ifdef QC_COLLECT_NAMES_FROM_USING
            // With this enabled, the affected fields of
            //    select * from (t1 as t2 left join t1 as t3 using (a)), t1;
            // will be "* a", otherwise "*". However, that "a" is used in the join
            // does not reveal its value, right?
            if (pSrc->a[i].pUsing)
            {
                update_field_infos_from_idlist(info, pSrc->a[i].pUsing, 0, pSelect->pEList);
            }
#endif
        }
    }

    if (pSelect->pEList)
    {
        update_field_infos_from_exprlist(info, pSelect->pEList, usage, NULL);
    }

    if (pSelect->pWhere)
    {
        info->has_clause = true;
        update_field_infos(info, 0, pSelect->pWhere, QC_USED_IN_WHERE, QC_TOKEN_MIDDLE, pSelect->pEList);
    }

    if (pSelect->pGroupBy)
    {
        update_field_infos_from_exprlist(info, pSelect->pGroupBy, QC_USED_IN_GROUP_BY, pSelect->pEList);
    }

    if (pSelect->pHaving)
    {
        info->has_clause = true;
#if defined(COLLECT_HAVING_AS_WELL)
        // A HAVING clause can only refer to fields that already have been
        // mentioned. Consequently, they need not be collected.
        update_field_infos(info, 0, pSelect->pHaving, 0, QC_TOKEN_MIDDLE, pSelect->pEList);
#endif
    }
}

static void update_database_names(QC_SQLITE_INFO* info, const char* zDatabase)
{
    char* zCopy = MXS_STRDUP(zDatabase);
    MXS_ABORT_IF_NULL(zCopy);
    exposed_sqlite3Dequote(zCopy);

    enlarge_string_array(1, info->database_names_len,
                         &info->database_names, &info->database_names_capacity);
    info->database_names[info->database_names_len++] = zCopy;
    info->database_names[info->database_names_len] = NULL;
}

static void update_names(QC_SQLITE_INFO* info, const char* zDatabase, const char* zTable)
{
    char* zCopy = MXS_STRDUP(zTable);
    MXS_ABORT_IF_NULL(zCopy);
    // TODO: Is this call really needed. Check also sqlite3Dequote.
    exposed_sqlite3Dequote(zCopy);

    enlarge_string_array(1, info->table_names_len, &info->table_names, &info->table_names_capacity);
    info->table_names[info->table_names_len++] = zCopy;
    info->table_names[info->table_names_len] = NULL;

    if (zDatabase)
    {
        zCopy = MXS_MALLOC(strlen(zDatabase) + 1 + strlen(zTable) + 1);
        MXS_ABORT_IF_NULL(zCopy);

        strcpy(zCopy, zDatabase);
        strcat(zCopy, ".");
        strcat(zCopy, zTable);
        exposed_sqlite3Dequote(zCopy);

        update_database_names(info, zDatabase);
    }
    else
    {
        zCopy = MXS_STRDUP(zCopy);
        MXS_ABORT_IF_NULL(zCopy);
    }

    enlarge_string_array(1, info->table_fullnames_len,
                         &info->table_fullnames, &info->table_fullnames_capacity);
    info->table_fullnames[info->table_fullnames_len++] = zCopy;
    info->table_fullnames[info->table_fullnames_len] = NULL;
}

static void update_names_from_srclist(QC_SQLITE_INFO* info, const SrcList* pSrc)
{
    for (int i = 0; i < pSrc->nSrc; ++i)
    {
        if (pSrc->a[i].zName)
        {
            update_names(info, pSrc->a[i].zDatabase, pSrc->a[i].zName);
        }

        if (pSrc->a[i].pSelect && pSrc->a[i].pSelect->pSrc)
        {
            update_names_from_srclist(info, pSrc->a[i].pSelect->pSrc);
        }
    }
}

/**
 *
 * SQLITE
 *
 * These functions are called from sqlite.
 */

void mxs_sqlite3AlterFinishAddColumn(Parse* pParse, Token* pToken)
{
    QC_TRACE();

    QC_SQLITE_INFO* info = this_thread.info;
    ss_dassert(info);

    info->status = QC_QUERY_PARSED;
    info->types = (QUERY_TYPE_WRITE | QUERY_TYPE_COMMIT);
    info->operation = QUERY_OP_ALTER;
}

void mxs_sqlite3AlterBeginAddColumn(Parse* pParse, SrcList* pSrcList)
{
    QC_TRACE();

    QC_SQLITE_INFO* info = this_thread.info;
    ss_dassert(info);

    update_names_from_srclist(info, pSrcList);

    exposed_sqlite3SrcListDelete(pParse->db, pSrcList);
}

void mxs_sqlite3Analyze(Parse* pParse, SrcList* pSrcList)
{
    QC_TRACE();

    QC_SQLITE_INFO* info = this_thread.info;
    ss_dassert(info);

    info->status = QC_QUERY_PARSED;
    info->types = (QUERY_TYPE_WRITE | QUERY_TYPE_COMMIT);

    update_names_from_srclist(info, pSrcList);

    exposed_sqlite3SrcListDelete(pParse->db, pSrcList);
}

void mxs_sqlite3BeginTransaction(Parse* pParse, int type)
{
    QC_TRACE();

    QC_SQLITE_INFO* info = this_thread.info;
    ss_dassert(info);

    info->status = QC_QUERY_PARSED;
    info->types = QUERY_TYPE_BEGIN_TRX | type;
}

void mxs_sqlite3BeginTrigger(Parse *pParse,      /* The parse context of the CREATE TRIGGER statement */
                             Token *pName1,      /* The name of the trigger */
                             Token *pName2,      /* The name of the trigger */
                             int tr_tm,          /* One of TK_BEFORE, TK_AFTER, TK_INSTEAD */
                             int op,             /* One of TK_INSERT, TK_UPDATE, TK_DELETE */
                             IdList *pColumns,   /* column list if this is an UPDATE OF trigger */
                             SrcList *pTableName,/* The name of the table/view the trigger applies to */
                             Expr *pWhen,        /* WHEN clause */
                             int isTemp,         /* True if the TEMPORARY keyword is present */
                             int noErr)          /* Suppress errors if the trigger already exists */
{
    QC_TRACE();

    QC_SQLITE_INFO* info = this_thread.info;
    ss_dassert(info);

    info->status = QC_QUERY_PARSED;
    info->types = (QUERY_TYPE_WRITE | QUERY_TYPE_COMMIT);

    if (pTableName)
    {
        for (int i = 0; i < pTableName->nAlloc; ++i)
        {
            struct SrcList_item* pItem = &pTableName->a[i];

            if (pItem->zName)
            {
                update_names(info, pItem->zDatabase, pItem->zName);
            }
        }
    }

    // We need to call this, otherwise finish trigger will not be called.
    exposed_sqlite3BeginTrigger(pParse, pName1, pName2, tr_tm, op, pColumns,
                                pTableName, pWhen, isTemp, noErr);
}

void mxs_sqlite3CommitTransaction(Parse* pParse)
{
    QC_TRACE();

    QC_SQLITE_INFO* info = this_thread.info;
    ss_dassert(info);

    info->status = QC_QUERY_PARSED;
    info->types = QUERY_TYPE_COMMIT;
}

void mxs_sqlite3CreateIndex(Parse *pParse,     /* All information about this parse */
                            Token *pName1,     /* First part of index name. May be NULL */
                            Token *pName2,     /* Second part of index name. May be NULL */
                            SrcList *pTblName, /* Table to index. Use pParse->pNewTable if 0 */
                            ExprList *pList,   /* A list of columns to be indexed */
                            int onError,       /* OE_Abort, OE_Ignore, OE_Replace, or OE_None */
                            Token *pStart,     /* The CREATE token that begins this statement */
                            Expr *pPIWhere,    /* WHERE clause for partial indices */
                            int sortOrder,     /* Sort order of primary key when pList==NULL */
                            int ifNotExist)    /* Omit error if index already exists */
{
    QC_TRACE();

    QC_SQLITE_INFO* info = this_thread.info;
    ss_dassert(info);

    info->status = QC_QUERY_PARSED;
    info->types = (QUERY_TYPE_WRITE | QUERY_TYPE_COMMIT);
    info->operation = QUERY_OP_CREATE;

    if (pTblName)
    {
        update_names_from_srclist(info, pTblName);
    }
    else if (pParse->pNewTable)
    {
        update_names(info, NULL, pParse->pNewTable->zName);
    }

    exposed_sqlite3ExprDelete(pParse->db, pPIWhere);
    exposed_sqlite3ExprListDelete(pParse->db, pList);
    exposed_sqlite3SrcListDelete(pParse->db, pTblName);
}

void mxs_sqlite3CreateView(Parse *pParse,     /* The parsing context */
                           Token *pBegin,     /* The CREATE token that begins the statement */
                           Token *pName1,     /* The token that holds the name of the view */
                           Token *pName2,     /* The token that holds the name of the view */
                           ExprList *pCNames, /* Optional list of view column names */
                           Select *pSelect,   /* A SELECT statement that will become the new view */
                           int isTemp,        /* TRUE for a TEMPORARY view */
                           int noErr)         /* Suppress error messages if VIEW already exists */
{
    QC_TRACE();
    QC_SQLITE_INFO* info = this_thread.info;
    ss_dassert(info);

    info->status = QC_QUERY_PARSED;
    info->types = (QUERY_TYPE_WRITE | QUERY_TYPE_COMMIT);
    info->operation = QUERY_OP_CREATE;

    const Token* pName = pName2->z ? pName2 : pName1;
    const Token* pDatabase = pName2->z ? pName1 : NULL;

    char name[pName->n + 1];
    strncpy(name, pName->z, pName->n);
    name[pName->n] = 0;

    if (pDatabase)
    {
        char database[pDatabase->n + 1];
        strncpy(database, pDatabase->z, pDatabase->n);
        database[pDatabase->n] = 0;

        update_names(info, database, name);
    }
    else
    {
        update_names(info, NULL, name);
    }

    if (pSelect)
    {
        update_field_infos_from_select(info, pSelect, QC_USED_IN_SELECT, NULL);
        info->is_real_query = false;
    }

    exposed_sqlite3ExprListDelete(pParse->db, pCNames);
    // pSelect is deleted in parse.y
}

void mxs_sqlite3DeleteFrom(Parse* pParse, SrcList* pTabList, Expr* pWhere, SrcList* pUsing)
{
    QC_TRACE();

    QC_SQLITE_INFO* info = this_thread.info;
    ss_dassert(info);

    info->status = QC_QUERY_PARSED;
    info->types = QUERY_TYPE_WRITE;
    info->operation = QUERY_OP_DELETE;
    info->is_real_query = true;
    info->has_clause = pWhere ? true : false;

    if (pUsing)
    {
        // Walk through the using declaration and update
        // table and database names.
        for (int i = 0; i < pUsing->nSrc; ++i)
        {
            struct SrcList_item* pItem = &pUsing->a[i];

            update_names(info, pItem->zDatabase, pItem->zName);
        }

        // Walk through the tablenames while excluding alias
        // names from the using declaration.
        for (int i = 0; i < pTabList->nSrc; ++i)
        {
            const struct SrcList_item* pTable = &pTabList->a[i];
            ss_dassert(pTable->zName);
            int j = 0;
            bool isSame = false;

            do
            {
                struct SrcList_item* pItem = &pUsing->a[j++];

                if (strcasecmp(pTable->zName, pItem->zName) == 0)
                {
                    isSame = true;
                }
                else if (pItem->zAlias && (strcasecmp(pTable->zName, pItem->zAlias) == 0))
                {
                    isSame = true;
                }
            }
            while (!isSame && (j < pUsing->nSrc));

            if (!isSame)
            {
                // No alias name, update the table name.
                update_names(info, pTable->zDatabase, pTable->zName);
            }
        }
    }
    else
    {
        update_names_from_srclist(info, pTabList);
    }

    if (pWhere)
    {
        update_field_infos(info, 0, pWhere, QC_USED_IN_WHERE, QC_TOKEN_MIDDLE, 0);
    }

    exposed_sqlite3ExprDelete(pParse->db, pWhere);
    exposed_sqlite3SrcListDelete(pParse->db, pTabList);
    exposed_sqlite3SrcListDelete(pParse->db, pUsing);
}

void mxs_sqlite3DropIndex(Parse* pParse, SrcList* pName, SrcList* pTable, int bits)
{
    QC_TRACE();

    QC_SQLITE_INFO* info = this_thread.info;
    ss_dassert(info);

    info->status = QC_QUERY_PARSED;
    info->types = (QUERY_TYPE_WRITE | QUERY_TYPE_COMMIT);
    info->operation = QUERY_OP_DROP;

    update_names_from_srclist(info, pTable);

    exposed_sqlite3SrcListDelete(pParse->db, pName);
    exposed_sqlite3SrcListDelete(pParse->db, pTable);
}

void mxs_sqlite3DropTable(Parse *pParse, SrcList *pName, int isView, int noErr, int isTemp)
{
    QC_TRACE();

    QC_SQLITE_INFO* info = this_thread.info;
    ss_dassert(info);

    info->status = QC_QUERY_PARSED;
    info->types = QUERY_TYPE_WRITE;
    if (!isTemp)
    {
        info->types |= QUERY_TYPE_COMMIT;
    }
    info->operation = QUERY_OP_DROP;
    if (!isView)
    {
        info->is_drop_table = true;
    }
    update_names_from_srclist(info, pName);

    exposed_sqlite3SrcListDelete(pParse->db, pName);
}

void mxs_sqlite3EndTable(Parse *pParse,    /* Parse context */
                         Token *pCons,     /* The ',' token after the last column defn. */
                         Token *pEnd,      /* The ')' before options in the CREATE TABLE */
                         u8 tabOpts,       /* Extra table options. Usually 0. */
                         Select *pSelect,  /* Select from a "CREATE ... AS SELECT" */
                         SrcList* pOldTable) /* The old table in "CREATE ... LIKE OldTable" */
{
    QC_TRACE();

    QC_SQLITE_INFO* info = this_thread.info;
    ss_dassert(info);

    if (is_submitted_query(info, pParse))
    {
        if (pSelect)
        {
            update_field_infos_from_select(info, pSelect, QC_USED_IN_SELECT, NULL);
            info->is_real_query = false;
        }
        else if (pOldTable)
        {
            update_names_from_srclist(info, pOldTable);
            exposed_sqlite3SrcListDelete(pParse->db, pOldTable);
        }

        // pSelect is deleted in parse.y
    }
    else
    {
        exposed_sqlite3EndTable(pParse, pCons, pEnd, tabOpts, pSelect);
    }
}

void mxs_sqlite3FinishTrigger(Parse *pParse,          /* Parser context */
                              TriggerStep *pStepList, /* The triggered program */
                              Token *pAll)            /* Token that describes the complete CREATE TRIGGER */
{
    exposed_sqlite3FinishTrigger(pParse, pStepList, pAll);
}

void mxs_sqlite3Insert(Parse* pParse,
                       SrcList* pTabList,
                       Select* pSelect,
                       IdList* pColumns,
                       int onError,
                       ExprList* pSet)
{
    QC_TRACE();

    QC_SQLITE_INFO* info = this_thread.info;
    ss_dassert(info);

    info->status = QC_QUERY_PARSED;
    info->types = QUERY_TYPE_WRITE;
    info->operation = QUERY_OP_INSERT;
    info->is_real_query = true;
    ss_dassert(pTabList);
    ss_dassert(pTabList->nSrc >= 1);
    update_names_from_srclist(info, pTabList);

    if (pColumns)
    {
        update_field_infos_from_idlist(info, pColumns, 0, NULL);
    }

    if (pSelect)
    {
        uint32_t usage;

        if (pSelect->selFlags & SF_Values) // Synthesized from VALUES clause
        {
            usage = 0;
        }
        else
        {
            usage = QC_USED_IN_SELECT;
        }

        update_field_infos_from_select(info, pSelect, usage, NULL);
    }

    if (pSet)
    {
        update_field_infos_from_exprlist(info, pSet, 0, NULL);
    }

    exposed_sqlite3SrcListDelete(pParse->db, pTabList);
    exposed_sqlite3IdListDelete(pParse->db, pColumns);
    exposed_sqlite3ExprListDelete(pParse->db, pSet);
    // pSelect is deleted in parse.y
}

void mxs_sqlite3RollbackTransaction(Parse* pParse)
{
    QC_TRACE();

    QC_SQLITE_INFO* info = this_thread.info;
    ss_dassert(info);

    info->status = QC_QUERY_PARSED;
    info->types = QUERY_TYPE_ROLLBACK;
}

int mxs_sqlite3Select(Parse* pParse, Select* p, SelectDest* pDest)
{
    int rc = -1;
    QC_TRACE();

    QC_SQLITE_INFO* info = this_thread.info;
    ss_dassert(info);

    // Check whether the statement being parsed is the one that was passed
    // to sqlite3_prepare in parse_query_string(). During inserts, sqlite may
    // parse selects of its own.
    if (is_submitted_query(info, pParse))
    {
        info->status = QC_QUERY_PARSED;
        info->operation = QUERY_OP_SELECT;

        maxscaleCollectInfoFromSelect(pParse, p, 0);
        // NOTE: By convention, the select is deleted in parse.y.
    }
    else
    {
        rc = exposed_sqlite3Select(pParse, p, pDest);
    }

    return rc;
}

void mxs_sqlite3StartTable(Parse *pParse,   /* Parser context */
                           Token *pName1,   /* First part of the name of the table or view */
                           Token *pName2,   /* Second part of the name of the table or view */
                           int isTemp,      /* True if this is a TEMP table */
                           int isView,      /* True if this is a VIEW */
                           int isVirtual,   /* True if this is a VIRTUAL table */
                           int noErr)       /* Do nothing if table already exists */
{
    QC_TRACE();

    QC_SQLITE_INFO* info = this_thread.info;
    ss_dassert(info);

    if (is_submitted_query(info, pParse))
    {
        info->status = QC_QUERY_PARSED;
        info->operation = QUERY_OP_CREATE;
        info->types = QUERY_TYPE_WRITE;

        if (isTemp)
        {
            info->types |= QUERY_TYPE_CREATE_TMP_TABLE;
        }
        else
        {
            info->types |= QUERY_TYPE_COMMIT;
        }

        const Token* pName = pName2->z ? pName2 : pName1;
        const Token* pDatabase = pName2->z ? pName1 : NULL;

        char name[pName->n + 1];
        strncpy(name, pName->z, pName->n);
        name[pName->n] = 0;

        if (pDatabase)
        {
            char database[pDatabase->n + 1];
            strncpy(database, pDatabase->z, pDatabase->n);
            database[pDatabase->n] = 0;

            update_names(info, database, name);
        }
        else
        {
            update_names(info, NULL, name);
        }

        info->created_table_name = MXS_STRDUP(info->table_names[0]);
        MXS_ABORT_IF_NULL(info->created_table_name);
    }
    else
    {
        exposed_sqlite3StartTable(pParse, pName1, pName2, isTemp, isView, isVirtual, noErr);
    }
}

void mxs_sqlite3Update(Parse* pParse, SrcList* pTabList, ExprList* pChanges, Expr* pWhere, int onError)
{
    QC_TRACE();

    QC_SQLITE_INFO* info = this_thread.info;
    ss_dassert(info);

    info->status = QC_QUERY_PARSED;
    info->types = QUERY_TYPE_WRITE;
    info->operation = QUERY_OP_UPDATE;
    info->is_real_query = true;
    update_names_from_srclist(info, pTabList);
    info->has_clause = (pWhere ? true : false);

    if (pChanges)
    {
        for (int i = 0; i < pChanges->nExpr; ++i)
        {
            struct ExprList_item* pItem = &pChanges->a[i];

            update_field_infos(info, 0, pItem->pExpr, QC_USED_IN_SET, QC_TOKEN_MIDDLE, NULL);
        }
    }

    if (pWhere)
    {
        update_field_infos(info, 0, pWhere, QC_USED_IN_WHERE, QC_TOKEN_MIDDLE, pChanges);
    }

    exposed_sqlite3SrcListDelete(pParse->db, pTabList);
    exposed_sqlite3ExprListDelete(pParse->db, pChanges);
    exposed_sqlite3ExprDelete(pParse->db, pWhere);
}

void maxscaleCollectInfoFromSelect(Parse* pParse, Select* pSelect, int sub_select)
{
    QC_SQLITE_INFO* info = this_thread.info;
    ss_dassert(info);

    if (pSelect->pInto)
    {
        // If there's a single variable, then it's a write.
        // mysql embedded considers it a system var write.
        info->types = QUERY_TYPE_GSYSVAR_WRITE;

        // Also INTO {OUTFILE|DUMPFILE} will be typed as QUERY_TYPE_GSYSVAR_WRITE.
    }
    else
    {
        info->types = QUERY_TYPE_READ;
    }

    uint32_t usage = sub_select ? QC_USED_IN_SUBSELECT : QC_USED_IN_SELECT;

    update_field_infos_from_select(info, pSelect, usage, NULL);
}

void maxscaleAlterTable(Parse *pParse,            /* Parser context. */
                        mxs_alter_t command,
                        SrcList *pSrc,            /* The table to rename. */
                        Token *pName)             /* The new table name (RENAME). */
{
    QC_TRACE();

    QC_SQLITE_INFO* info = this_thread.info;
    ss_dassert(info);

    info->status = QC_QUERY_PARSED;
    info->types = (QUERY_TYPE_WRITE | QUERY_TYPE_COMMIT);
    info->operation = QUERY_OP_ALTER;

    switch (command)
    {
    case MXS_ALTER_DISABLE_KEYS:
        update_names_from_srclist(info, pSrc);
        break;

    case MXS_ALTER_ENABLE_KEYS:
        update_names_from_srclist(info, pSrc);
        break;

    case MXS_ALTER_RENAME:
        update_names_from_srclist(info, pSrc);
        break;

    default:
        ;
    }

    exposed_sqlite3SrcListDelete(pParse->db, pSrc);
}

void maxscaleCall(Parse* pParse, SrcList* pName)
{
    QC_TRACE();

    QC_SQLITE_INFO* info = this_thread.info;
    ss_dassert(info);

    info->status = QC_QUERY_PARSED;
    info->types = QUERY_TYPE_WRITE;

    exposed_sqlite3SrcListDelete(pParse->db, pName);
}

void maxscaleCheckTable(Parse* pParse, SrcList* pTables)
{
    QC_TRACE();

    QC_SQLITE_INFO* info = this_thread.info;
    ss_dassert(info);

    info->status = QC_QUERY_PARSED;
    info->types = (QUERY_TYPE_WRITE | QUERY_TYPE_COMMIT);

    update_names_from_srclist(info, pTables);

    exposed_sqlite3SrcListDelete(pParse->db, pTables);
}

void maxscaleComment()
{
    QC_TRACE();

    QC_SQLITE_INFO* info = this_thread.info;
    ss_dassert(info);

    if (info->status == QC_QUERY_INVALID)
    {
        info->status = QC_QUERY_PARSED;
        info->types = QUERY_TYPE_READ;
    }
}

void maxscaleDeallocate(Parse* pParse, Token* pName)
{
    QC_TRACE();

    QC_SQLITE_INFO* info = this_thread.info;
    ss_dassert(info);

    info->status = QC_QUERY_PARSED;
    info->types = QUERY_TYPE_WRITE;

    info->prepare_name = MXS_MALLOC(pName->n + 1);
    if (info->prepare_name)
    {
        memcpy(info->prepare_name, pName->z, pName->n);
        info->prepare_name[pName->n] = 0;
    }
}

void maxscaleDo(Parse* pParse, ExprList* pEList)
{
    QC_TRACE();

    QC_SQLITE_INFO* info = this_thread.info;
    ss_dassert(info);

    info->status = QC_QUERY_PARSED;
    info->types = (QUERY_TYPE_READ | QUERY_TYPE_WRITE);

    exposed_sqlite3ExprListDelete(pParse->db, pEList);
}

void maxscaleDrop(Parse* pParse, MxsDrop* pDrop)
{
    QC_TRACE();

    QC_SQLITE_INFO* info = this_thread.info;
    ss_dassert(info);

    info->status = QC_QUERY_PARSED;
    info->types = (QUERY_TYPE_WRITE | QUERY_TYPE_COMMIT);
    info->operation = QUERY_OP_DROP;
}

void maxscaleExecute(Parse* pParse, Token* pName)
{
    QC_TRACE();

    QC_SQLITE_INFO* info = this_thread.info;
    ss_dassert(info);

    info->status = QC_QUERY_PARSED;
    info->types = QUERY_TYPE_WRITE;
    info->is_real_query = true;

    info->prepare_name = MXS_MALLOC(pName->n + 1);
    if (info->prepare_name)
    {
        memcpy(info->prepare_name, pName->z, pName->n);
        info->prepare_name[pName->n] = 0;
    }
}

void maxscaleExplain(Parse* pParse, SrcList* pName)
{
    QC_TRACE();

    QC_SQLITE_INFO* info = this_thread.info;
    ss_dassert(info);

    info->status = QC_QUERY_PARSED;
    info->types = QUERY_TYPE_READ;
<<<<<<< HEAD
    update_names(info, "information_schema", "COLUMNS");
    uint32_t u = QC_USED_IN_SELECT;
    update_field_info(info, "information_schema", "COLUMNS", "COLUMN_DEFAULT", u, NULL);
    update_field_info(info, "information_schema", "COLUMNS", "COLUMN_KEY", u, NULL);
    update_field_info(info, "information_schema", "COLUMNS", "COLUMN_NAME", u, NULL);
    update_field_info(info, "information_schema", "COLUMNS", "COLUMN_TYPE", u, NULL);
    update_field_info(info, "information_schema", "COLUMNS", "EXTRA", u, NULL);
    update_field_info(info, "information_schema", "COLUMNS", "IS_NULLABLE", u, NULL);
=======
    update_names(info, pName->a[0].zDatabase, pName->a[0].zName);
    append_affected_field(info,
                          "COLUMN_DEFAULT COLUMN_KEY COLUMN_NAME "
                          "COLUMN_TYPE EXTRA IS_NULLABLE");
>>>>>>> 7ddb4d8e

    exposed_sqlite3SrcListDelete(pParse->db, pName);
}

void maxscaleFlush(Parse* pParse, Token* pWhat)
{
    QC_TRACE();

    QC_SQLITE_INFO* info = this_thread.info;
    ss_dassert(info);

    info->status = QC_QUERY_PARSED;
    info->types = (QUERY_TYPE_WRITE | QUERY_TYPE_COMMIT);
}

void maxscaleHandler(Parse* pParse, mxs_handler_t type, SrcList* pFullName, Token* pName)
{
    QC_TRACE();

    QC_SQLITE_INFO* info = this_thread.info;
    ss_dassert(info);

    info->status = QC_QUERY_PARSED;

    switch (type)
    {
    case MXS_HANDLER_OPEN:
        {
            info->types = QUERY_TYPE_WRITE;

            ss_dassert(pFullName->nSrc == 1);
            const struct SrcList_item* pItem = &pFullName->a[0];

            update_names(info, pItem->zDatabase, pItem->zName);
        }
        break;

    case MXS_HANDLER_CLOSE:
        {
            info->types = QUERY_TYPE_WRITE;

            char zName[pName->n + 1];
            strncpy(zName, pName->z, pName->n);
            zName[pName->n] = 0;

            update_names(info, "*any*", zName);
        }
        break;

    default:
        ss_dassert(!true);
    }

    exposed_sqlite3SrcListDelete(pParse->db, pFullName);
}

void maxscaleLoadData(Parse* pParse, SrcList* pFullName)
{
    QC_TRACE();

    QC_SQLITE_INFO* info = this_thread.info;
    ss_dassert(info);

    info->status = QC_QUERY_PARSED;
    info->types = QUERY_TYPE_WRITE;
    info->operation = QUERY_OP_LOAD;

    if (pFullName)
    {
        update_names_from_srclist(info, pFullName);

        exposed_sqlite3SrcListDelete(pParse->db, pFullName);
    }
}

void maxscaleLock(Parse* pParse, mxs_lock_t type, SrcList* pTables)
{
    QC_TRACE();

    QC_SQLITE_INFO* info = this_thread.info;
    ss_dassert(info);

    info->status = QC_QUERY_PARSED;
    info->types = QUERY_TYPE_WRITE;

    if (pTables)
    {
        update_names_from_srclist(info, pTables);

        exposed_sqlite3SrcListDelete(pParse->db, pTables);
    }
}

void maxscaleKeyword(int token)
{
    QC_TRACE();

    QC_SQLITE_INFO* info = this_thread.info;
    ss_dassert(info);

    // This function is called for every keyword the sqlite3 parser encounters.
    // We will store in info->keyword_{1|2} the first and second keyword that
    // are encountered, and when they _are_ encountered, we make an educated
    // deduction about the statement. We can make that deduction only the first
    // (and second) time we see a keyword, so that we don't get confused by a
    // statement like "CREATE TABLE ... AS SELECT ...".
    // Since info->keyword_{1|2} is initialized with 0, well, if it is 0 then
    // we have not seen the {1st|2nd} keyword yet.

    if (!info->keyword_1)
    {
        info->keyword_1 = token;

        switch (info->keyword_1)
        {
        case TK_ALTER:
            info->status = QC_QUERY_TOKENIZED;
            info->types = (QUERY_TYPE_WRITE | QUERY_TYPE_COMMIT);
            info->operation = QUERY_OP_ALTER;
            break;

        case TK_CALL:
            info->status = QC_QUERY_TOKENIZED;
            info->types = QUERY_TYPE_WRITE;
            break;

        case TK_CREATE:
            info->status = QC_QUERY_TOKENIZED;
            info->types = (QUERY_TYPE_WRITE | QUERY_TYPE_COMMIT);
            info->operation = QUERY_OP_CREATE;
            break;

        case TK_DELETE:
            info->status = QC_QUERY_TOKENIZED;
            info->types = QUERY_TYPE_WRITE;
            info->operation = QUERY_OP_DELETE;
            info->is_real_query = true;
            break;

        case TK_DESC:
            info->status = QC_QUERY_TOKENIZED;
            info->types = QUERY_TYPE_READ;
            break;

        case TK_DROP:
            info->status = QC_QUERY_TOKENIZED;
            info->types = (QUERY_TYPE_WRITE | QUERY_TYPE_COMMIT);
            info->operation = QUERY_OP_DROP;
            break;

        case TK_EXECUTE:
            info->status = QC_QUERY_TOKENIZED;
            info->types = QUERY_TYPE_WRITE;
            info->is_real_query = true;
            break;

        case TK_EXPLAIN:
            info->status = QC_QUERY_TOKENIZED;
            info->types = QUERY_TYPE_READ;
            break;

        case TK_GRANT:
            info->status = QC_QUERY_TOKENIZED;
            info->types = (QUERY_TYPE_WRITE | QUERY_TYPE_COMMIT);
            info->operation = QUERY_OP_GRANT;
            break;

        case TK_HANDLER:
            info->status = QUERY_TYPE_WRITE;
            break;

        case TK_INSERT:
            info->status = QC_QUERY_TOKENIZED;
            info->types = QUERY_TYPE_WRITE;
            info->operation = QUERY_OP_INSERT;
            info->is_real_query = true;
            break;

        case TK_LOCK:
            info->status = QC_QUERY_TOKENIZED;
            info->types = QUERY_TYPE_WRITE;
            break;

        case TK_PREPARE:
            info->status = QC_QUERY_TOKENIZED;
            info->types = QUERY_TYPE_PREPARE_NAMED_STMT;
            info->is_real_query = true;
            break;

        case TK_REPLACE:
            info->status = QC_QUERY_TOKENIZED;
            info->types = QUERY_TYPE_WRITE;
            info->operation = QUERY_OP_INSERT;
            info->is_real_query = true;
            break;

        case TK_REVOKE:
            info->status = QC_QUERY_TOKENIZED;
            info->types = (QUERY_TYPE_WRITE | QUERY_TYPE_COMMIT);
            info->operation = QUERY_OP_REVOKE;
            break;

        case TK_SELECT:
            info->status = QC_QUERY_TOKENIZED;
            info->types = QUERY_TYPE_READ;
            info->operation = QUERY_OP_SELECT;
            break;

        case TK_SET:
            info->status = QC_QUERY_TOKENIZED;
            info->types = QUERY_TYPE_GSYSVAR_WRITE;
            break;

        case TK_SHOW:
            info->status = QC_QUERY_TOKENIZED;
            info->types = QUERY_TYPE_WRITE;
            break;

        case TK_START:
            // Will produce the right info for START SLAVE.
            info->status = QC_QUERY_TOKENIZED;
            info->types = QUERY_TYPE_WRITE;
            break;

        case TK_UNLOCK:
            info->status = QC_QUERY_TOKENIZED;
            info->types = QUERY_TYPE_WRITE;
            break;

        case TK_UPDATE:
            info->status = QC_QUERY_TOKENIZED;
            info->types = QUERY_TYPE_WRITE;
            info->operation = QUERY_OP_UPDATE;
            info->is_real_query = true;
            break;

        case TK_TRUNCATE:
            info->status = QC_QUERY_TOKENIZED;
            info->types = (QUERY_TYPE_WRITE | QUERY_TYPE_COMMIT);
            info->is_real_query = true;
            break;

        default:
            ;
        }
    }
    else if (!info->keyword_2)
    {
        info->keyword_2 = token;

        switch (info->keyword_1)
        {
        case TK_CHECK:
            if (info->keyword_2 == TK_TABLE)
            {
                info->status = QC_QUERY_TOKENIZED;
                info->types = (QUERY_TYPE_WRITE | QUERY_TYPE_COMMIT);
            }
            break;

        case TK_DEALLOCATE:
            if (info->keyword_2 == TK_PREPARE)
            {
                info->status = QC_QUERY_TOKENIZED;
                info->types = QUERY_TYPE_SESSION_WRITE;
            }
            break;

        case TK_LOAD:
            if (info->keyword_2 == TK_DATA)
            {
                info->status = QC_QUERY_TOKENIZED;
                info->types = QUERY_TYPE_WRITE;
                info->operation = QUERY_OP_LOAD;
            }
            break;

        case TK_RENAME:
            if (info->keyword_2 == TK_TABLE)
            {
                info->status = QC_QUERY_TOKENIZED;
                info->types = (QUERY_TYPE_WRITE | QUERY_TYPE_COMMIT);
            }
            break;

        case TK_START:
            switch (info->keyword_2)
            {
            case TK_TRANSACTION:
                info->status = QC_QUERY_TOKENIZED;
                info->types = QUERY_TYPE_BEGIN_TRX;
                break;

            default:
                break;
            }
            break;

        case TK_SHOW:
            switch (info->keyword_2)
            {
            case TK_DATABASES_KW:
                info->status = QC_QUERY_TOKENIZED;
                info->types = QUERY_TYPE_SHOW_DATABASES;
                break;

            case TK_TABLES:
                info->status = QC_QUERY_TOKENIZED;
                info->types = QUERY_TYPE_SHOW_TABLES;
                break;

            default:
                break;
            }
        }
    }
}

void maxscaleRenameTable(Parse* pParse, SrcList* pTables)
{
    QC_TRACE();

    QC_SQLITE_INFO* info = this_thread.info;
    ss_dassert(info);

    info->status = QC_QUERY_PARSED;
    info->types = QUERY_TYPE_WRITE | QUERY_TYPE_COMMIT;

    for (int i = 0; i < pTables->nSrc; ++i)
    {
        const struct SrcList_item* pItem = &pTables->a[i];

        ss_dassert(pItem->zName);
        ss_dassert(pItem->zAlias);

        update_names(info, pItem->zDatabase, pItem->zName);
        update_names(info, NULL, pItem->zAlias); // The new name is passed in the alias field.
    }

    exposed_sqlite3SrcListDelete(pParse->db, pTables);
}

void maxscalePrepare(Parse* pParse, Token* pName, Token* pStmt)
{
    QC_TRACE();

    QC_SQLITE_INFO* info = this_thread.info;
    ss_dassert(info);

    info->status = QC_QUERY_PARSED;
    info->types = QUERY_TYPE_PREPARE_NAMED_STMT;
    info->is_real_query = true;

    info->prepare_name = MXS_MALLOC(pName->n + 1);
    if (info->prepare_name)
    {
        memcpy(info->prepare_name, pName->z, pName->n);
        info->prepare_name[pName->n] = 0;
    }

    info->preparable_stmt_length = pStmt->n - 2;
    info->preparable_stmt = MXS_MALLOC(info->preparable_stmt_length);
    if (info->preparable_stmt)
    {
        memcpy(info->preparable_stmt, pStmt->z + 1, pStmt->n - 2);
    }
}

void maxscalePrivileges(Parse* pParse, int kind)
{
    QC_TRACE();

    QC_SQLITE_INFO* info = this_thread.info;
    ss_dassert(info);

    info->status = QC_QUERY_PARSED;
    info->types = (QUERY_TYPE_WRITE | QUERY_TYPE_COMMIT);

    switch (kind)
    {
    case TK_GRANT:
        info->operation = QUERY_OP_GRANT;
        break;

    case TK_REVOKE:
        info->operation = QUERY_OP_REVOKE;
        break;

    default:
        ss_dassert(!true);
    }
}

static int string_to_truth(const char* s)
{
    int truth = -1;

    if ((strcasecmp(s, "true") == 0) || (strcasecmp(s, "on") == 0))
    {
        truth = 1;
    }
    else if ((strcasecmp(s, "false") == 0) || (strcasecmp(s, "off") == 0))
    {
        truth = 0;
    }

    return truth;
}

void maxscaleSet(Parse* pParse, int scope, mxs_set_t kind, ExprList* pList)
{
    QC_TRACE();

    QC_SQLITE_INFO* info = this_thread.info;
    ss_dassert(info);

    info->status = QC_QUERY_PARSED;

    switch (kind)
    {
    case MXS_SET_TRANSACTION:
        if ((scope == TK_GLOBAL) || (scope == TK_SESSION))
        {
            info->types = QUERY_TYPE_GSYSVAR_WRITE;
        }
        else
        {
            ss_dassert(scope == 0);
            info->types = QUERY_TYPE_WRITE;
        }
        break;

    case MXS_SET_VARIABLES:
        {
            // TODO: qc_mysqlembedded sets this bit on, without checking what
            // TODO: kind of variable it is.
            info->types = QUERY_TYPE_GSYSVAR_WRITE;

            for (int i = 0; i < pList->nExpr; ++i)
            {
                const struct ExprList_item* pItem = &pList->a[i];

                switch (pItem->pExpr->op)
                {
                case TK_CHARACTER:
                case TK_NAMES:
                    break;

                case TK_EQ:
                    {
                        const Expr* pEq = pItem->pExpr;
                        const Expr* pVariable = pEq->pLeft;
                        const Expr* pValue = pEq->pRight;

                        // pVariable is either TK_DOT, TK_VARIABLE or TK_ID. If it's TK_DOT,
                        // then pVariable->pLeft is either TK_VARIABLE or TK_ID and pVariable->pRight
                        // is either TK_DOT, TK_VARIABLE or TK_ID.

                        // Set pVariable to point to the rightmost part of the name.
                        while (pVariable->op == TK_DOT)
                        {
                            pVariable = pVariable->pRight;
                        }

                        ss_dassert((pVariable->op == TK_VARIABLE) || (pVariable->op == TK_ID));

                        const char* zName = pVariable->u.zToken;

                        while (*zName == '@')
                        {
                            ++zName;
                        }

                        // As pVariable points to the rightmost part, we'll catch both
                        // "autocommit" and "@@global.autocommit".
                        if (strcasecmp(zName, "autocommit") == 0)
                        {
                            int enable = -1;

                            switch (pValue->op)
                            {
                            case TK_INTEGER:
                                if (pValue->u.iValue == 1)
                                {
                                    enable = 1;
                                }
                                else if (pValue->u.iValue == 0)
                                {
                                    enable = 0;
                                }
                                break;

                            case TK_ID:
                                enable = string_to_truth(pValue->u.zToken);
                                break;

                            default:
                                break;
                            }

                            switch (enable)
                            {
                            case 0:
                                info->types |= QUERY_TYPE_BEGIN_TRX;
                                info->types |= QUERY_TYPE_DISABLE_AUTOCOMMIT;
                                break;

                            case 1:
                                info->types |= QUERY_TYPE_ENABLE_AUTOCOMMIT;
                                info->types |= QUERY_TYPE_COMMIT;
                                break;

                            default:
                                break;
                            }
                        }

                        if (pValue->op == TK_SELECT)
                        {
                            update_field_infos_from_select(info, pValue->x.pSelect,
                                                           QC_USED_IN_SUBSELECT, NULL);
                            info->is_real_query = false; // TODO: This is what qc_mysqlembedded claims.
                        }
                    }
                    break;

                default:
                    ss_dassert(!true);
                }
            }
        }
        break;

    default:
        ss_dassert(!true);
    }

    exposed_sqlite3ExprListDelete(pParse->db, pList);
}

extern void maxscaleShow(Parse* pParse, MxsShow* pShow)
{
    QC_TRACE();

    QC_SQLITE_INFO* info = this_thread.info;
    ss_dassert(info);

    info->status = QC_QUERY_PARSED;

    char* zDatabase = NULL;
    char* zName = NULL;

    char database[pShow->pDatabase ? pShow->pDatabase->n + 1 : 0];
    if (pShow->pDatabase)
    {
        strncpy(database, pShow->pDatabase->z, pShow->pDatabase->n);
        database[pShow->pDatabase->n] = 0;
        zDatabase = database;
    }

    char name[pShow->pName ? pShow->pName->n + 1 : 0];
    if (pShow->pName)
    {
        strncpy(name, pShow->pName->z, pShow->pName->n);
        name[pShow->pName->n] = 0;
        zName = name;
    }

    uint32_t u = QC_USED_IN_SELECT;

    switch (pShow->what)
    {
    case MXS_SHOW_COLUMNS:
        {
            info->types = QUERY_TYPE_READ;
            update_names(info, zDatabase, zName);
            if (pShow->data == MXS_SHOW_COLUMNS_FULL)
            {
                update_field_info(info, "information_schema", "COLUMNS", "COLLATION_NAME", u, NULL);
                update_field_info(info, "information_schema", "COLUMNS", "COLUMN_COMMENT", u, NULL);
                update_field_info(info, "information_schema", "COLUMNS", "COLUMN_DEFAULT", u, NULL);
                update_field_info(info, "information_schema", "COLUMNS", "COLUMN_KEY", u, NULL);
                update_field_info(info, "information_schema", "COLUMNS", "COLUMN_NAME", u, NULL);
                update_field_info(info, "information_schema", "COLUMNS", "COLUMN_TYPE", u, NULL);
                update_field_info(info, "information_schema", "COLUMNS", "EXTRA", u, NULL);
                update_field_info(info, "information_schema", "COLUMNS", "IS_NULLABLE", u, NULL);
                update_field_info(info, "information_schema", "COLUMNS", "PRIVILEGES", u, NULL);
            }
            else
            {
                update_field_info(info, "information_schema", "COLUMNS", "COLUMN_DEFAULT", u, NULL);
                update_field_info(info, "information_schema", "COLUMNS", "COLUMN_KEY", u, NULL);
                update_field_info(info, "information_schema", "COLUMNS", "COLUMN_NAME", u, NULL);
                update_field_info(info, "information_schema", "COLUMNS", "COLUMN_TYPE", u, NULL);
                update_field_info(info, "information_schema", "COLUMNS", "EXTRA", u, NULL);
                update_field_info(info, "information_schema", "COLUMNS", "IS_NULLABLE", u, NULL);
            }
        }
        break;

    case MXS_SHOW_CREATE_VIEW:
        {
            info->types = QUERY_TYPE_WRITE;
            update_names(info, zDatabase, zName);
        }
        break;

    case MXS_SHOW_CREATE_TABLE:
        {
            info->types = QUERY_TYPE_WRITE;
            update_names(info, zDatabase, zName);
        }
        break;

    case MXS_SHOW_DATABASES:
        {
            info->types = QUERY_TYPE_SHOW_DATABASES;
            update_names(info, "information_schema", "SCHEMATA");
            update_field_info(info, "information_schema", "SCHEMATA", "SCHEMA_NAME", u, NULL);
        }
        break;

    case MXS_SHOW_INDEX:
    case MXS_SHOW_INDEXES:
    case MXS_SHOW_KEYS:
        {
            info->types = QUERY_TYPE_WRITE;
            update_names(info, "information_schema", "STATISTICS");
            update_field_info(info, "information_schema", "STATISTICS", "CARDINALITY", u, NULL);
            update_field_info(info, "information_schema", "STATISTICS", "COLLATION", u, NULL);
            update_field_info(info, "information_schema", "STATISTICS", "COLUMN_NAME", u, NULL);
            update_field_info(info, "information_schema", "STATISTICS", "COMMENT", u, NULL);
            update_field_info(info, "information_schema", "STATISTICS", "INDEX_COMMENT", u, NULL);
            update_field_info(info, "information_schema", "STATISTICS", "INDEX_NAME", u, NULL);
            update_field_info(info, "information_schema", "STATISTICS", "INDEX_TYPE", u, NULL);
            update_field_info(info, "information_schema", "STATISTICS", "NON_UNIQUE", u, NULL);
            update_field_info(info, "information_schema", "STATISTICS", "NULLABLE", u, NULL);
            update_field_info(info, "information_schema", "STATISTICS", "PACKED", u, NULL);
            update_field_info(info, "information_schema", "STATISTICS", "SEQ_IN_INDEX", u, NULL);
            update_field_info(info, "information_schema", "STATISTICS", "SUB_PART", u, NULL);
            update_field_info(info, "information_schema", "STATISTICS", "TABLE_NAME", u, NULL);
        }
        break;

    case MXS_SHOW_TABLE_STATUS:
        {
            info->types = QUERY_TYPE_WRITE;
            update_names(info, "information_schema", "TABLES");
            update_field_info(info, "information_schema", "TABLES", "AUTO_INCREMENT", u, NULL);
            update_field_info(info, "information_schema", "TABLES", "AVG_ROW_LENGTH", u, NULL);
            update_field_info(info, "information_schema", "TABLES", "CHECKSUM", u, NULL);
            update_field_info(info, "information_schema", "TABLES", "CHECK_TIME", u, NULL);
            update_field_info(info, "information_schema", "TABLES", "CREATE_OPTIONS", u, NULL);
            update_field_info(info, "information_schema", "TABLES", "CREATE_TIME", u, NULL);
            update_field_info(info, "information_schema", "TABLES", "DATA_FREE", u, NULL);
            update_field_info(info, "information_schema", "TABLES", "DATA_LENGTH", u, NULL);
            update_field_info(info, "information_schema", "TABLES", "ENGINE", u, NULL);
            update_field_info(info, "information_schema", "TABLES", "INDEX_LENGTH", u, NULL);
            update_field_info(info, "information_schema", "TABLES", "MAX_DATA_LENGTH", u, NULL);
            update_field_info(info, "information_schema", "TABLES", "ROW_FORMAT", u, NULL);
            update_field_info(info, "information_schema", "TABLES", "TABLE_COLLATION", u, NULL);
            update_field_info(info, "information_schema", "TABLES", "TABLE_COMMENT", u, NULL);
            update_field_info(info, "information_schema", "TABLES", "TABLE_NAME", u, NULL);
            update_field_info(info, "information_schema", "TABLES", "TABLE_ROWS", u, NULL);
            update_field_info(info, "information_schema", "TABLES", "UPDATE_TIME", u, NULL);
            update_field_info(info, "information_schema", "TABLES", "VERSION", u, NULL);
        }
        break;

    case MXS_SHOW_STATUS:
        {
            switch (pShow->data)
            {
            case MXS_SHOW_VARIABLES_GLOBAL:
            case MXS_SHOW_VARIABLES_SESSION:
            case MXS_SHOW_VARIABLES_UNSPECIFIED:
                // TODO: qc_mysqlembedded does not set the type bit.
                info->types = QUERY_TYPE_UNKNOWN;
                update_names(info, "information_schema", "SESSION_STATUS");
                update_field_info(info, "information_schema", "SESSION_STATUS", "VARIABLE_NAME", u, NULL);
                update_field_info(info, "information_schema", "SESSION_STATUS", "VARIABLE_VALUE", u, NULL);
                break;

            case MXS_SHOW_STATUS_MASTER:
                info->types = QUERY_TYPE_WRITE;
                break;

            case MXS_SHOW_STATUS_SLAVE:
                info->types = QUERY_TYPE_READ;
                break;

            case MXS_SHOW_STATUS_ALL_SLAVES:
                info->types = QUERY_TYPE_READ;
                break;

            default:
                break;
            }
        }
        break;

    case MXS_SHOW_TABLES:
        {
            info->types = QUERY_TYPE_SHOW_TABLES;
            update_names(info, "information_schema", "TABLE_NAMES");
            update_field_info(info, "information_schema", "TABLE_NAMES", "TABLE_NAME", u, NULL);
        }
        break;

    case MXS_SHOW_VARIABLES:
        {
            if (pShow->data == MXS_SHOW_VARIABLES_GLOBAL)
            {
                info->types = QUERY_TYPE_GSYSVAR_READ;
            }
            else
            {
                info->types = QUERY_TYPE_SYSVAR_READ;
            }
            update_names(info, "information_schema", "SESSION_VARIABLES");
            update_field_info(info, "information_schema", "SESSION_STATUS", "VARIABLE_NAME", u, NULL);
            update_field_info(info, "information_schema", "SESSION_STATUS", "VARIABLE_VALUE", u, NULL);
        }
        break;

    case MXS_SHOW_WARNINGS:
        {
            // qc_mysqliembedded claims this.
            info->types = QUERY_TYPE_WRITE;
        }
        break;

    default:
        ss_dassert(!true);
    }
}

void maxscaleTruncate(Parse* pParse, Token* pDatabase, Token* pName)
{
    QC_TRACE();

    QC_SQLITE_INFO* info = this_thread.info;
    ss_dassert(info);

    info->status = QC_QUERY_PARSED;
    info->types = (QUERY_TYPE_WRITE | QUERY_TYPE_COMMIT);
    info->operation = QUERY_OP_TRUNCATE;
    info->is_real_query = true;

    char* zDatabase;

    char database[pDatabase ? pDatabase->n + 1 : 0];
    if (pDatabase)
    {
        strncpy(database, pDatabase->z, pDatabase->n);
        database[pDatabase->n] = 0;
        zDatabase = database;
    }
    else
    {
        zDatabase = NULL;
    }

    char name[pName->n + 1];
    strncpy(name, pName->z, pName->n);
    name[pName->n] = 0;

    update_names(info, zDatabase, name);
}

void maxscaleUse(Parse* pParse, Token* pToken)
{
    QC_TRACE();

    QC_SQLITE_INFO* info = this_thread.info;
    ss_dassert(info);

    info->status = QC_QUERY_PARSED;
    info->types = QUERY_TYPE_SESSION_WRITE;
    info->operation = QUERY_OP_CHANGE_DB;
}

/**
 * API
 */
static bool qc_sqlite_init(const char* args);
static void qc_sqlite_end(void);
static bool qc_sqlite_thread_init(void);
static void qc_sqlite_thread_end(void);
static qc_parse_result_t qc_sqlite_parse(GWBUF* query);
static uint32_t qc_sqlite_get_type(GWBUF* query);
static qc_query_op_t qc_sqlite_get_operation(GWBUF* query);
static char* qc_sqlite_get_created_table_name(GWBUF* query);
static bool qc_sqlite_is_drop_table_query(GWBUF* query);
static bool qc_sqlite_is_real_query(GWBUF* query);
static char** qc_sqlite_get_table_names(GWBUF* query, int* tblsize, bool fullnames);
static char* qc_sqlite_get_canonical(GWBUF* query);
static bool qc_sqlite_query_has_clause(GWBUF* query);
static char** qc_sqlite_get_database_names(GWBUF* query, int* sizep);

static bool get_key_and_value(char* arg, const char** pkey, const char** pvalue)
{
    char* p = strchr(arg, '=');

    if (p)
    {
        *p = 0;

        *pkey = trim(arg);
        *pvalue = trim(p + 1);
    }

    return p != NULL;
}

static char ARG_LOG_UNRECOGNIZED_STATEMENTS[] = "log_unrecognized_statements";

static bool qc_sqlite_init(const char* args)
{
    QC_TRACE();
    assert(!this_unit.initialized);

    qc_log_level_t log_level = QC_LOG_NOTHING;

    if (args)
    {
        char arg[strlen(args) + 1];
        strcpy(arg, args);

        const char* key;
        const char* value;

        if (get_key_and_value(arg, &key, &value))
        {
            if (strcmp(key, ARG_LOG_UNRECOGNIZED_STATEMENTS) == 0)
            {
                char *end;

                long l = strtol(value, &end, 0);

                if ((*end == 0) && (l >= QC_LOG_NOTHING) && (l <= QC_LOG_NON_TOKENIZED))
                {
                    log_level = l;
                }
                else
                {
                    MXS_WARNING("'%s' is not a number between %d and %d.",
                                value, QC_LOG_NOTHING, QC_LOG_NON_TOKENIZED);
                }
            }
            else
            {
                MXS_WARNING("'%s' is not a recognized argument.", key);
            }
        }
        else
        {
            MXS_WARNING("'%s' is not a recognized argument string.", args);
        }
    }

    if (sqlite3_initialize() == 0)
    {
        this_unit.initialized = true;

        if (qc_sqlite_thread_init())
        {
            init_builtin_functions();

            this_unit.log_level = log_level;

            if (log_level != QC_LOG_NOTHING)
            {
                const char* message;

                switch (log_level)
                {
                case QC_LOG_NON_PARSED:
                    message = "Statements that cannot be parsed completely are logged.";
                    break;

                case QC_LOG_NON_PARTIALLY_PARSED:
                    message = "Statements that cannot even be partially parsed are logged.";
                    break;

                case QC_LOG_NON_TOKENIZED:
                    message = "Statements that cannot even be classified by keyword matching are logged.";
                    break;

                default:
                    ss_dassert(!true);
                }

                MXS_NOTICE("%s", message);
            }
        }
        else
        {
            this_unit.initialized = false;

            sqlite3_shutdown();
        }
    }
    else
    {
        MXS_ERROR("Failed to initialize sqlite3.");
    }

    return this_unit.initialized;
}

static void qc_sqlite_end(void)
{
    QC_TRACE();
    ss_dassert(this_unit.initialized);

    finish_builtin_functions();

    qc_sqlite_thread_end();

    sqlite3_shutdown();
    this_unit.initialized = false;
}

static bool qc_sqlite_thread_init(void)
{
    QC_TRACE();
    ss_dassert(this_unit.initialized);
    ss_dassert(!this_thread.initialized);

    // TODO: It may be sufficient to have a single in-memory database for all threads.
    int rc = sqlite3_open(":memory:", &this_thread.db);
    if (rc == SQLITE_OK)
    {
        this_thread.initialized = true;

        MXS_INFO("In-memory sqlite database successfully opened for thread %lu.",
                 (unsigned long) pthread_self());
    }
    else
    {
        MXS_ERROR("Failed to open in-memory sqlite database for thread %lu: %d, %s",
                  (unsigned long) pthread_self(), rc, sqlite3_errstr(rc));
    }

    return this_thread.initialized;
}

static void qc_sqlite_thread_end(void)
{
    QC_TRACE();
    ss_dassert(this_unit.initialized);
    ss_dassert(this_thread.initialized);

    ss_dassert(this_thread.db);
    int rc = sqlite3_close(this_thread.db);

    if (rc != SQLITE_OK)
    {
        MXS_WARNING("The closing of the thread specific sqlite database failed: %d, %s",
                    rc, sqlite3_errstr(rc));
    }

    this_thread.db = NULL;
    this_thread.initialized = false;
}

static qc_parse_result_t qc_sqlite_parse(GWBUF* query)
{
    QC_TRACE();
    ss_dassert(this_unit.initialized);
    ss_dassert(this_thread.initialized);

    QC_SQLITE_INFO* info = get_query_info(query);

    return info ? info->status : QC_QUERY_INVALID;
}

static uint32_t qc_sqlite_get_type(GWBUF* query)
{
    QC_TRACE();
    ss_dassert(this_unit.initialized);
    ss_dassert(this_thread.initialized);

    uint32_t types = QUERY_TYPE_UNKNOWN;
    QC_SQLITE_INFO* info = get_query_info(query);

    if (info)
    {
        if (qc_info_is_valid(info->status))
        {
            types = info->types;
        }
        else if (MXS_LOG_PRIORITY_IS_ENABLED(LOG_INFO))
        {
            log_invalid_data(query, "cannot report query type");
        }
    }
    else
    {
        MXS_ERROR("The query could not be parsed. Response not valid.");
    }

    return types;
}

static qc_query_op_t qc_sqlite_get_operation(GWBUF* query)
{
    QC_TRACE();
    ss_dassert(this_unit.initialized);
    ss_dassert(this_thread.initialized);

    qc_query_op_t op = QUERY_OP_UNDEFINED;
    QC_SQLITE_INFO* info = get_query_info(query);

    if (info)
    {
        if (qc_info_is_valid(info->status))
        {
            op = info->operation;
        }
        else if (MXS_LOG_PRIORITY_IS_ENABLED(LOG_INFO))
        {
            log_invalid_data(query, "cannot report query operation");
        }
    }
    else
    {
        MXS_ERROR("The query could not be parsed. Response not valid.");
    }

    return op;
}

static char* qc_sqlite_get_created_table_name(GWBUF* query)
{
    QC_TRACE();
    ss_dassert(this_unit.initialized);
    ss_dassert(this_thread.initialized);

    char* created_table_name = NULL;
    QC_SQLITE_INFO* info = get_query_info(query);

    if (info)
    {
        if (qc_info_is_valid(info->status))
        {
            if (info->created_table_name)
            {
                created_table_name = MXS_STRDUP(info->created_table_name);
                MXS_ABORT_IF_NULL(created_table_name);
            }
        }
        else if (MXS_LOG_PRIORITY_IS_ENABLED(LOG_INFO))
        {
            log_invalid_data(query, "cannot report created tables");
        }
    }
    else
    {
        MXS_ERROR("The query could not be parsed. Response not valid.");
    }

    return created_table_name;
}

static bool qc_sqlite_is_drop_table_query(GWBUF* query)
{
    QC_TRACE();
    ss_dassert(this_unit.initialized);
    ss_dassert(this_thread.initialized);

    bool is_drop_table = false;
    QC_SQLITE_INFO* info = get_query_info(query);

    if (info)
    {
        if (qc_info_is_valid(info->status))
        {
            is_drop_table = info->is_drop_table;
        }
        else if (MXS_LOG_PRIORITY_IS_ENABLED(LOG_INFO))
        {
            log_invalid_data(query, "cannot report whether query is drop table");
        }
    }
    else
    {
        MXS_ERROR("The query could not be parsed. Response not valid.");
    }

    return is_drop_table;
}

static bool qc_sqlite_is_real_query(GWBUF* query)
{
    QC_TRACE();
    ss_dassert(this_unit.initialized);
    ss_dassert(this_thread.initialized);

    bool is_real_query = false;
    QC_SQLITE_INFO* info = get_query_info(query);

    if (info)
    {
        if (qc_info_is_valid(info->status))
        {
            is_real_query = info->is_real_query;
        }
        else if (MXS_LOG_PRIORITY_IS_ENABLED(LOG_INFO))
        {
            log_invalid_data(query, "cannot report whether query is a real query");
        }
    }
    else
    {
        MXS_ERROR("The query could not be parsed. Response not valid.");
    }

    return is_real_query;
}

static char** qc_sqlite_get_table_names(GWBUF* query, int* tblsize, bool fullnames)
{
    QC_TRACE();
    ss_dassert(this_unit.initialized);
    ss_dassert(this_thread.initialized);

    char** table_names = NULL;
    QC_SQLITE_INFO* info = get_query_info(query);

    if (info)
    {
        if (qc_info_is_valid(info->status))
        {
            if (fullnames)
            {
                table_names = info->table_fullnames;
            }
            else
            {
                table_names = info->table_names;
            }

            if (table_names)
            {
                table_names = copy_string_array(table_names, tblsize);
            }
            else
            {
                *tblsize = 0;
            }
        }
        else if (MXS_LOG_PRIORITY_IS_ENABLED(LOG_INFO))
        {
            log_invalid_data(query, "cannot report what tables are accessed");
        }
    }
    else
    {
        MXS_ERROR("The query could not be parsed. Response not valid.");
    }

    return table_names;
}

static char* qc_sqlite_get_canonical(GWBUF* query)
{
    QC_TRACE();
    ss_dassert(this_unit.initialized);
    ss_dassert(this_thread.initialized);

    MXS_ERROR("qc_get_canonical not implemented yet.");

    return NULL;
}

static bool qc_sqlite_query_has_clause(GWBUF* query)
{
    QC_TRACE();
    ss_dassert(this_unit.initialized);
    ss_dassert(this_thread.initialized);

    bool has_clause = false;
    QC_SQLITE_INFO* info = get_query_info(query);

    if (info)
    {
        if (qc_info_is_valid(info->status))
        {
            has_clause = info->has_clause;
        }
        else if (MXS_LOG_PRIORITY_IS_ENABLED(LOG_INFO))
        {
            log_invalid_data(query, "cannot report whether the query has a where clause");
        }
    }
    else
    {
        MXS_ERROR("The query could not be parsed. Response not valid.");
    }

    return has_clause;
}

static char** qc_sqlite_get_database_names(GWBUF* query, int* sizep)
{
    QC_TRACE();
    ss_dassert(this_unit.initialized);
    ss_dassert(this_thread.initialized);

    char** database_names = NULL;
    QC_SQLITE_INFO* info = get_query_info(query);

    if (info)
    {
        if (qc_info_is_valid(info->status))
        {
            if (info->database_names)
            {
                database_names = copy_string_array(info->database_names, sizep);
            }
        }
        else if (MXS_LOG_PRIORITY_IS_ENABLED(LOG_INFO))
        {
            log_invalid_data(query, "cannot report what databases are accessed");
        }
    }
    else
    {
        MXS_ERROR("The query could not be parsed. Response not valid.");
    }

    return database_names;
}

static char* qc_sqlite_get_prepare_name(GWBUF* query)
{
    QC_TRACE();
    ss_dassert(this_unit.initialized);
    ss_dassert(this_thread.initialized);

    char* name = NULL;
    QC_SQLITE_INFO* info = get_query_info(query);

    if (info)
    {
        if (qc_info_is_valid(info->status))
        {
            if (info->prepare_name)
            {
                name = MXS_STRDUP(info->prepare_name);
            }
        }
        else if (MXS_LOG_PRIORITY_IS_ENABLED(LOG_INFO))
        {
            log_invalid_data(query, "cannot report the name of a prepared statement");
        }
    }
    else
    {
        MXS_ERROR("The query could not be parsed. Response not valid.");
    }

    return name;
}

static qc_query_op_t qc_sqlite_get_prepare_operation(GWBUF* query)
{
    QC_TRACE();
    ss_dassert(this_unit.initialized);
    ss_dassert(this_thread.initialized);

    qc_query_op_t op = QUERY_OP_UNDEFINED;
    QC_SQLITE_INFO* info = get_query_info(query);

    if (info)
    {
        if (qc_info_is_valid(info->status))
        {
            op = info->prepare_operation;
        }
        else if (MXS_LOG_PRIORITY_IS_ENABLED(LOG_INFO))
        {
            log_invalid_data(query, "cannot report the operation of a prepared statement");
        }
    }
    else
    {
        MXS_ERROR("The query could not be parsed. Response not valid.");
    }

    return op;
}

void qc_sqlite_get_field_info(GWBUF* query, const QC_FIELD_INFO** infos, size_t* n_infos)
{
    QC_TRACE();
    ss_dassert(this_unit.initialized);
    ss_dassert(this_thread.initialized);

    *infos = NULL;
    *n_infos = 0;

    QC_SQLITE_INFO* info = get_query_info(query);

    if (info)
    {
        if (qc_info_is_valid(info->status))
        {
            *infos = info->field_infos;
            *n_infos = info->field_infos_len;
        }
        else if (MXS_LOG_PRIORITY_IS_ENABLED(LOG_INFO))
        {
            log_invalid_data(query, "cannot report field info");
        }
    }
    else
    {
        MXS_ERROR("The query could not be parsed. Response not valid.");
    }
}

/**
 * EXPORTS
 */

static char version_string[] = "V1.0.0";

static QUERY_CLASSIFIER qc =
{
    qc_sqlite_init,
    qc_sqlite_end,
    qc_sqlite_thread_init,
    qc_sqlite_thread_end,
    qc_sqlite_parse,
    qc_sqlite_get_type,
    qc_sqlite_get_operation,
    qc_sqlite_get_created_table_name,
    qc_sqlite_is_drop_table_query,
    qc_sqlite_is_real_query,
    qc_sqlite_get_table_names,
    NULL,
    qc_sqlite_query_has_clause,
    qc_sqlite_get_database_names,
    qc_sqlite_get_prepare_name,
    qc_sqlite_get_prepare_operation,
    qc_sqlite_get_field_info,
};


MODULE_INFO info =
{
    MODULE_API_QUERY_CLASSIFIER,
    MODULE_BETA_RELEASE,
    QUERY_CLASSIFIER_VERSION,
    "Query classifier using sqlite.",
};

char* version()
{
    return version_string;
}

void ModuleInit()
{
}

QUERY_CLASSIFIER* GetModuleObject()
{
    return &qc;
}<|MERGE_RESOLUTION|>--- conflicted
+++ resolved
@@ -1834,7 +1834,6 @@
 
     info->status = QC_QUERY_PARSED;
     info->types = QUERY_TYPE_READ;
-<<<<<<< HEAD
     update_names(info, "information_schema", "COLUMNS");
     uint32_t u = QC_USED_IN_SELECT;
     update_field_info(info, "information_schema", "COLUMNS", "COLUMN_DEFAULT", u, NULL);
@@ -1843,12 +1842,6 @@
     update_field_info(info, "information_schema", "COLUMNS", "COLUMN_TYPE", u, NULL);
     update_field_info(info, "information_schema", "COLUMNS", "EXTRA", u, NULL);
     update_field_info(info, "information_schema", "COLUMNS", "IS_NULLABLE", u, NULL);
-=======
-    update_names(info, pName->a[0].zDatabase, pName->a[0].zName);
-    append_affected_field(info,
-                          "COLUMN_DEFAULT COLUMN_KEY COLUMN_NAME "
-                          "COLUMN_TYPE EXTRA IS_NULLABLE");
->>>>>>> 7ddb4d8e
 
     exposed_sqlite3SrcListDelete(pParse->db, pName);
 }
