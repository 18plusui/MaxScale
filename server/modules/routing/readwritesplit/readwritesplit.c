/*
 * Copyright (c) 2016 MariaDB Corporation Ab
 *
 * Use of this software is governed by the Business Source License included
 * in the LICENSE.TXT file and at www.mariadb.com/bsl.
 *
 * Change Date: 2019-07-01
 *
 * On the date above, in accordance with the Business Source License, use
 * of this software will be governed by version 2 or later of the General
 * Public License.
 */
#include <stdio.h>
#include <strings.h>
#include <string.h>
#include <stdlib.h>
#include <stdint.h>

#include <maxscale/router.h>
#include "readwritesplit.h"
#include "rwsplit_internal.h"

#include <maxscale/log_manager.h>
#include <maxscale/query_classifier.h>
#include <maxscale/dcb.h>
#include <maxscale/spinlock.h>
#include <maxscale/modinfo.h>
#include <maxscale/modutil.h>
#include <maxscale/alloc.h>

MODULE_INFO info =
{
    MODULE_API_ROUTER, MODULE_GA, ROUTER_VERSION,
    "A Read/Write splitting router for enhancement read scalability"
};

/**
 * @file readwritesplit.c   The entry points for the read/write query splitting
 * router module.
 *
 * This file contains the entry points that comprise the API to the read write
 * query splitting router. It also contains functions that are directly called
 * by the entry point functions. Some of these are used by functions in other
 * modules of the read write split router, others are used only within this
 * module.
 *
 * @verbatim
 * Revision History
 *
 * Date          Who                 Description
 * 01/07/2013    Vilho Raatikka      Initial implementation
 * 15/07/2013    Massimiliano Pinto  Added clientReply from master only in case
 *                                   of session change
 * 17/07/2013    Massimiliano Pinto  clientReply is now used by mysql_backend
 *                                   for all reply situations
 * 18/07/2013    Massimiliano Pinto  routeQuery now handles COM_QUIT
 *                                   as QUERY_TYPE_SESSION_WRITE
 * 17/07/2014    Massimiliano Pinto  Server connection counter is updated in
 * closeSession
 * 09/09/2015    Martin Brampton     Modify error handler
 * 25/09/2015    Martin Brampton     Block callback processing when no router
 * session in the DCB
 * 03/08/2016    Martin Brampton     Extract the API functions, move the rest
 *
 * @endverbatim
 */

<<<<<<< HEAD
/** Maximum number of slaves */
#define MAX_SLAVE_COUNT 255
=======
#define RW_CHK_DCB(b, d) \
do{ \
    if((d)->state == DCB_STATE_DISCONNECTED){ \
        MXS_NOTICE("DCB was closed on line %d and another attempt to close it is  made on line %d." , \
            (b) ? (b)->closed_at : -1, __LINE__); \
        } \
}while (false)

#define RW_CLOSE_BREF(b) do{ if (b){ (b)->closed_at = __LINE__; } } while (false)
>>>>>>> 68965639

static char *version_str = "V1.1.0";

/*
 * The functions that implement the router module API
 */

static ROUTER *createInstance(SERVICE *service, char **options);
static void *newSession(ROUTER *instance, SESSION *session);
static void closeSession(ROUTER *instance, void *session);
static void freeSession(ROUTER *instance, void *session);
static int routeQuery(ROUTER *instance, void *session, GWBUF *queue);
static void diagnostics(ROUTER *instance, DCB *dcb);
static void clientReply(ROUTER *instance, void *router_session, GWBUF *queue,
                        DCB *backend_dcb);
static void handleError(ROUTER *instance, void *router_session,
                        GWBUF *errmsgbuf, DCB *backend_dcb,
                        error_action_t action, bool *succp);
static uint64_t getCapabilities(void);

/*
 * End of the API functions; now the module structure that links to them.
 * Note that the function names are chosen to exactly match the names used in
 * the definition of ROUTER_OBJECT. This is not obligatory, but is done to
 * make it easier to track the connection between calls and functions.
 */

static ROUTER_OBJECT MyObject =
{
    createInstance,
    newSession,
    closeSession,
    freeSession,
    routeQuery,
    diagnostics,
    clientReply,
    handleError,
    getCapabilities,
    NULL
};

/*
 * Declaration of functions that are used only within this module, and are
 * not part of the API.
 */

static void refreshInstance(ROUTER_INSTANCE *router,
                            CONFIG_PARAMETER *singleparam);
static void free_rwsplit_instance(ROUTER_INSTANCE *router);
static bool rwsplit_process_router_options(ROUTER_INSTANCE *router,
                                           char **options);
static void handle_error_reply_client(SESSION *ses, ROUTER_CLIENT_SES *rses,
                                      DCB *backend_dcb, GWBUF *errmsg);
static bool handle_error_new_connection(ROUTER_INSTANCE *inst,
                                        ROUTER_CLIENT_SES **rses,
                                        DCB *backend_dcb, GWBUF *errmsg);
static bool have_enough_servers(ROUTER_CLIENT_SES *rses, const int min_nsrv,
                                int router_nsrv, ROUTER_INSTANCE *router);
static bool create_backends(ROUTER_CLIENT_SES *rses, backend_ref_t** dest, int* n_backend);
/**
 * Implementation of the mandatory version entry point
 *
 * @return version string of the module
 */
char *version()
{
    return version_str;
}

/**
 * The module initialization routine, called when the module
 * is first loaded.
 */
void ModuleInit()
{
    MXS_NOTICE("Initializing statement-based read/write split router module.");
}

/**
 * The module entry point routine. It is this routine that
 * must return the structure that is referred to as the
 * "module object", this is a structure with the set of
 * external entry points for this module.
 *
 * @return The module object
 */
ROUTER_OBJECT *GetModuleObject()
{
    return &MyObject;
}

/*
 * Now we implement the API functions
 */

/**
 * @brief Create an instance of the read/write router (API).
 *
 * Create an instance of read/write statement router within the MaxScale. One
 * instance of the router is required for each service that is defined in the
 * configuration as using this router. One instance of the router will handle
 * multiple connections (or router sessions).
 *
 * @param service   The service this router is being create for
 * @param options   The options for this query router
 * @return NULL in failure, pointer to router in success.
 */
static ROUTER *createInstance(SERVICE *service, char **options)
{
    ROUTER_INSTANCE *router;
    CONFIG_PARAMETER *param;

    if ((router = MXS_CALLOC(1, sizeof(ROUTER_INSTANCE))) == NULL)
    {
        return NULL;
    }
    router->service = service;
    spinlock_init(&router->lock);

    /*
     * Until we know otherwise assume we have some available slaves.
     */
    router->available_slaves = true;

    /** Enable strict multistatement handling by default */
    router->rwsplit_config.rw_strict_multi_stmt = true;

    /** By default, the client connection is closed immediately when a master
     * failure is detected */
    router->rwsplit_config.rw_master_failure_mode = RW_FAIL_INSTANTLY;

    /** Try to retry failed reads */
    router->rwsplit_config.rw_retry_failed_reads = true;

    /** Call this before refreshInstance */
    if (options && !rwsplit_process_router_options(router, options))
    {
        free_rwsplit_instance(router);
        return NULL;
    }

    /** These options cancel each other out */
    if (router->rwsplit_config.rw_disable_sescmd_hist &&
        router->rwsplit_config.rw_max_sescmd_history_size > 0)
    {
        router->rwsplit_config.rw_max_sescmd_history_size = 0;
    }

    /**
     * Set default value for max_slave_connections as 100%. This way
     * LEAST_CURRENT_OPERATIONS allows us to balance evenly across all the
     * configured slaves.
     */
    router->rwsplit_config.rw_max_slave_conn_count = MAX_SLAVE_COUNT;

    if (router->rwsplit_config.rw_slave_select_criteria == UNDEFINED_CRITERIA)
    {
        router->rwsplit_config.rw_slave_select_criteria = DEFAULT_CRITERIA;
    }
    /**
     * Copy all config parameters from service to router instance.
     * Finally, copy version number to indicate that configs match.
     */
    param = config_get_param(service->svc_config_param, "max_slave_connections");

    if (param != NULL)
    {
        refreshInstance(router, param);
    }
    /**
     * Read default value for slave replication lag upper limit and then
     * configured value if it exists.
     */
    router->rwsplit_config.rw_max_slave_replication_lag = CONFIG_MAX_SLAVE_RLAG;
    param = config_get_param(service->svc_config_param, "max_slave_replication_lag");

    if (param != NULL)
    {
        refreshInstance(router, param);
    }
    router->rwsplit_version = service->svc_config_version;
    /** Set default values */
    router->rwsplit_config.rw_use_sql_variables_in = CONFIG_SQL_VARIABLES_IN;
    param = config_get_param(service->svc_config_param, "use_sql_variables_in");

    if (param != NULL)
    {
        refreshInstance(router, param);
    }

    return (ROUTER *)router;
}

/**
 * @brief Associate a new session with this instance of the router (API).
 *
 * The session is used to store all the data required by the router for a
 * particular client connection. The instance of the router that relates to a
 * particular service is passed as the first parameter. The second parameter is
 * the session that has been created in response to the request from a client
 * for a connection. The passed session contains generic information; this
 * function creates the session structure that holds router specific data.
 * There is often a one to one relationship between sessions and router
 * sessions, although it is possible to create configurations where a
 * connection is handled by multiple routers, one after another.
 *
 * @param instance  The router instance data
 * @param session   The MaxScale session (generic connection data)
 * @return Session specific data for this session, i.e. a router session
 */
static void *newSession(ROUTER *router_inst, SESSION *session)
{
    ROUTER_INSTANCE *router = (ROUTER_INSTANCE *)router_inst;
    ROUTER_CLIENT_SES *client_rses = (ROUTER_CLIENT_SES *)MXS_CALLOC(1, sizeof(ROUTER_CLIENT_SES));

    if (client_rses == NULL)
    {
        return NULL;
    }
#if defined(SS_DEBUG)
    client_rses->rses_chk_top = CHK_NUM_ROUTER_SES;
    client_rses->rses_chk_tail = CHK_NUM_ROUTER_SES;
#endif

    client_rses->router = router;
    client_rses->client_dcb = session->client_dcb;
    client_rses->have_tmp_tables = false;
    client_rses->forced_node = NULL;
    spinlock_init(&client_rses->rses_lock);
    memcpy(&client_rses->rses_config, &router->rwsplit_config, sizeof(client_rses->rses_config));

    int router_nservers = router->service->n_dbref;
    const int min_nservers = 1; /*< hard-coded for now */

    if (!have_enough_servers(client_rses, min_nservers, router_nservers, router))
    {
        MXS_FREE(client_rses);
        return NULL;
    }

    /**
     * Create backend reference objects for this session.
     */
    backend_ref_t *backend_ref;

    if (!create_backends(client_rses, &backend_ref, &router_nservers))
    {
        MXS_FREE(client_rses);
        return NULL;
    }

    int max_nslaves = rses_get_max_slavecount(client_rses, router_nservers);
    int max_slave_rlag = rses_get_max_replication_lag(client_rses);

    client_rses->rses_backend_ref = backend_ref;
    client_rses->rses_nbackends = router_nservers; /*< # of backend servers */

    backend_ref_t *master_ref = NULL; /*< pointer to selected master */
    if (!select_connect_backend_servers(&master_ref, backend_ref, router_nservers,
                                        max_nslaves, max_slave_rlag,
                                        client_rses->rses_config.rw_slave_select_criteria,
                                        session, router, false))
    {
        /**
         * Master and at least <min_nslaves> slaves must be found if the router is
         * in the strict mode. If sessions without master are allowed, only
         * <min_nslaves> slaves must be found.
         */
        MXS_FREE(client_rses->rses_backend_ref);
        MXS_FREE(client_rses);
        return NULL;
    }

    /** Copy backend pointers to router session. */
    client_rses->rses_master_ref = master_ref;

    if (client_rses->rses_config.rw_max_slave_conn_percent)
    {
        int n_conn = 0;
        double pct = (double)client_rses->rses_config.rw_max_slave_conn_percent / 100.0;
        n_conn = MXS_MAX(floor((double)client_rses->rses_nbackends * pct), 1);
        client_rses->rses_config.rw_max_slave_conn_count = n_conn;
    }

    router->stats.n_sessions += 1;

    return (void *)client_rses;
}

/**
 * @brief Close a router session (API).
 *
 * Close a session with the router, this is the mechanism by which a router
 * may cleanup data structure etc. The instance of the router that relates to
 * the relevant service is passed, along with the router session that is to
 * be closed. Typically the function is used in conjunction with freeSession
 * which will release the resources used by a router session (see below).
 *
 * @param instance  The router instance data
 * @param session   The router session being closed
 */
static void closeSession(ROUTER *instance, void *router_session)
{
    ROUTER_CLIENT_SES *router_cli_ses = (ROUTER_CLIENT_SES *)router_session;
    CHK_CLIENT_RSES(router_cli_ses);

    if (!router_cli_ses->rses_closed && rses_begin_locked_router_action(router_cli_ses))
    {
        /**
         * Mark router session as closed. @c rses_closed is checked at the start
         * of every API function to quickly stop the processing of closed sessions.
         */
        router_cli_ses->rses_closed = true;

        for (int i = 0; i < router_cli_ses->rses_nbackends; i++)
        {
            backend_ref_t *bref = &router_cli_ses->rses_backend_ref[i];

            if (BREF_IS_IN_USE(bref))
            {
                /** This backend is in use and it needs to be closed */
                DCB *dcb = bref->bref_dcb;
                CHK_DCB(dcb);
                ss_dassert(dcb->session->state == SESSION_STATE_STOPPING);

                if (BREF_IS_WAITING_RESULT(bref))
                {
                    /** This backend was executing a query when the session was closed */
                    bref_clear_state(bref, BREF_WAITING_RESULT);
                }
                bref_clear_state(bref, BREF_IN_USE);
                bref_set_state(bref, BREF_CLOSED);

                RW_CHK_DCB(bref, dcb);

                /** MXS-956: This will prevent closed DCBs from being closed twice.
                 * It should not happen but for currently unknown reasons, a DCB
                 * gets closed twice; first in handleError and a second time here. */
                if (dcb && dcb->state == DCB_STATE_POLLING)
                {
                    dcb_close(dcb);
                }

                RW_CLOSE_BREF(bref);

                /** decrease server current connection counters */
                atomic_add(&bref->ref->connections, -1);
            }
            else
            {
                ss_dassert(!BREF_IS_WAITING_RESULT(bref));

                /** This should never be true unless a backend reference is taken
                 * out of use before clearing the BREF_WAITING_RESULT state */
                if (BREF_IS_WAITING_RESULT(bref))
                {
                    MXS_WARNING("A closed backend was expecting a result, this should not be possible. "
                                "Decrementing active operation counter for this backend.");
                    bref_clear_state(bref, BREF_WAITING_RESULT);
                }
            }
        }

        rses_end_locked_router_action(router_cli_ses);
    }
}

/**
 * @brief Free a router session (API).
 *
 * When a router session has been closed, freeSession can be called to free
 * allocated resources.
 *
 * @param router_instance   The router instance the session belongs to
 * @param router_client_session Client session
 *
 */
static void freeSession(ROUTER *router_instance, void *router_client_session)
{
    ROUTER_CLIENT_SES *router_cli_ses = (ROUTER_CLIENT_SES *)router_client_session;

    /**
     * For each property type, walk through the list, finalize properties
     * and free the allocated memory.
     */
    for (int i = RSES_PROP_TYPE_FIRST; i < RSES_PROP_TYPE_COUNT; i++)
    {
        rses_property_t *p = router_cli_ses->rses_properties[i];
        rses_property_t *q = p;

        while (p != NULL)
        {
            q = p->rses_prop_next;
            rses_property_done(p);
            p = q;
        }
    }

    MXS_FREE(router_cli_ses->rses_backend_ref);
    MXS_FREE(router_cli_ses);
    return;
}

/**
 * @brief Mark a backend reference as failed
 *
 * @param bref Backend reference to close
 * @param fatal Whether the failure was fatal
 */
void close_failed_bref(backend_ref_t *bref, bool fatal)
{
    if (BREF_IS_WAITING_RESULT(bref))
    {
        bref_clear_state(bref, BREF_WAITING_RESULT);
    }

    bref_clear_state(bref, BREF_QUERY_ACTIVE);
    bref_clear_state(bref, BREF_IN_USE);
    bref_set_state(bref, BREF_CLOSED);

    if (fatal)
    {
        bref_set_state(bref, BREF_FATAL_FAILURE);
    }

    if (sescmd_cursor_is_active(&bref->bref_sescmd_cur))
    {
        sescmd_cursor_set_active(&bref->bref_sescmd_cur, false);
    }

    if (bref->bref_pending_cmd)
    {
        gwbuf_free(bref->bref_pending_cmd);
        bref->bref_pending_cmd = NULL;
    }
}

/**
 * @brief The main routing entry point for a query (API)
 *
 * The routeQuery function will make the routing decision based on the contents
 * of the instance, session and the query itself. The query always represents
 * a complete MariaDB/MySQL packet because we define the RCAP_TYPE_STMT_INPUT in
 * getCapabilities().
 *
 * @param instance       Router instance
 * @param router_session Router session associated with the client
 * @param querybuf       Buffer containing the query
 * @return 1 on success, 0 on error
 */
static int routeQuery(ROUTER *instance, void *router_session, GWBUF *querybuf)
{
    ROUTER_INSTANCE *inst = (ROUTER_INSTANCE *) instance;
    ROUTER_CLIENT_SES *rses = (ROUTER_CLIENT_SES *) router_session;
    int rval = 0;

    CHK_CLIENT_RSES(rses);

    if (rses->rses_closed)
    {
        closed_session_reply(querybuf);
    }
    else
    {
        live_session_reply(&querybuf, rses);
        if (route_single_stmt(inst, rses, querybuf))
        {
            rval = 1;
        }
    }

    if (querybuf != NULL)
    {
        gwbuf_free(querybuf);
    }

    return rval;
}

/**
 * @brief Diagnostics routine (API)
 *
 * Print query router statistics to the DCB passed in
 *
 * @param   instance    The router instance
 * @param   dcb     The DCB for diagnostic output
 */
static void diagnostics(ROUTER *instance, DCB *dcb)
{
    ROUTER_INSTANCE *router = (ROUTER_INSTANCE *)instance;
    char *weightby;
    double master_pct = 0.0, slave_pct = 0.0, all_pct = 0.0;

    if (router->stats.n_queries > 0)
    {
        master_pct = ((double)router->stats.n_master / (double)router->stats.n_queries) * 100.0;
        slave_pct = ((double)router->stats.n_slave / (double)router->stats.n_queries) * 100.0;
        all_pct = ((double)router->stats.n_all / (double)router->stats.n_queries) * 100.0;
    }

    dcb_printf(dcb, "\tNumber of router sessions:           	%d\n",
               router->stats.n_sessions);
    dcb_printf(dcb, "\tCurrent no. of router sessions:      	%d\n",
               router->service->stats.n_current);
    dcb_printf(dcb, "\tNumber of queries forwarded:          	%d\n",
               router->stats.n_queries);
    dcb_printf(dcb, "\tNumber of queries forwarded to master:	%d (%.2f%%)\n",
               router->stats.n_master, master_pct);
    dcb_printf(dcb, "\tNumber of queries forwarded to slave: 	%d (%.2f%%)\n",
               router->stats.n_slave, slave_pct);
    dcb_printf(dcb, "\tNumber of queries forwarded to all:   	%d (%.2f%%)\n",
               router->stats.n_all, all_pct);

    if ((weightby = serviceGetWeightingParameter(router->service)) != NULL)
    {
        dcb_printf(dcb, "\tConnection distribution based on %s "
                   "server parameter.\n",
                   weightby);
        dcb_printf(dcb, "\t\tServer               Target %%    Connections  "
                   "Operations\n");
        dcb_printf(dcb, "\t\t                               Global  Router\n");
        for (SERVER_REF *ref = router->service->dbref; ref; ref = ref->next)
        {
            dcb_printf(dcb, "\t\t%-20s %3.1f%%     %-6d  %-6d  %d\n",
                       ref->server->unique_name, (float)ref->weight / 10,
                       ref->server->stats.n_current, ref->connections,
                       ref->server->stats.n_current_ops);
        }
    }
}

/**
 * @brief Client Reply routine (API)
 *
 * The routine will reply to client for session change with master server data
 *
 * @param   instance    The router instance
 * @param   router_session  The router session
 * @param   backend_dcb The backend DCB
 * @param   queue       The GWBUF with reply data
 */
static void clientReply(ROUTER *instance, void *router_session, GWBUF *writebuf,
                        DCB *backend_dcb)
{
    DCB *client_dcb;
    ROUTER_INSTANCE *router_inst;
    ROUTER_CLIENT_SES *router_cli_ses;
    sescmd_cursor_t *scur = NULL;
    backend_ref_t *bref;

    router_cli_ses = (ROUTER_CLIENT_SES *)router_session;
    router_inst = (ROUTER_INSTANCE *)instance;
    CHK_CLIENT_RSES(router_cli_ses);

    /**
     * Lock router client session for secure read of router session members.
     * Note that this could be done without lock by using version #
     */
    if (!rses_begin_locked_router_action(router_cli_ses))
    {
        gwbuf_free(writebuf);
        goto lock_failed;
    }
    /** Holding lock ensures that router session remains open */
    ss_dassert(backend_dcb->session != NULL);
    client_dcb = backend_dcb->session->client_dcb;

    /** Unlock */
    rses_end_locked_router_action(router_cli_ses);
    /**
     * 1. Check if backend received reply to sescmd.
     * 2. Check sescmd's state whether OK_PACKET has been
     *    sent to client already and if not, lock property cursor,
     *    reply to client, and move property cursor forward. Finally
     *    release the lock.
     * 3. If reply for this sescmd is sent, lock property cursor
     *    and
     */
    if (client_dcb == NULL)
    {
        gwbuf_free(writebuf);
        /** Log that client was closed before reply */
        goto lock_failed;
    }
    /** Lock router session */
    if (!rses_begin_locked_router_action(router_cli_ses))
    {
        /** Log to debug that router was closed */
        goto lock_failed;
    }
    bref = get_bref_from_dcb(router_cli_ses, backend_dcb);

#if !defined(FOR_BUG548_FIX_ONLY)
    /** This makes the issue becoming visible in poll.c */
    if (bref == NULL)
    {
        /** Unlock router session */
        rses_end_locked_router_action(router_cli_ses);
        goto lock_failed;
    }
#endif

    CHK_BACKEND_REF(bref);
    scur = &bref->bref_sescmd_cur;

    /** Statement was successfully executed, free the stored statement */
    session_clear_stmt(backend_dcb->session);

    /**
     * Active cursor means that reply is from session command
     * execution.
     */
    if (sescmd_cursor_is_active(scur))
    {
        check_session_command_reply(writebuf, scur, bref);

        if (GWBUF_IS_TYPE_SESCMD_RESPONSE(writebuf))
        {
            /**
             * Discard all those responses that have already been sent to
             * the client. Return with buffer including response that
             * needs to be sent to client or NULL.
             */
            bool rconn = false;
            writebuf = sescmd_cursor_process_replies(writebuf, bref, &rconn);

            if (rconn && !router_inst->rwsplit_config.rw_disable_sescmd_hist)
            {
                select_connect_backend_servers(
                    &router_cli_ses->rses_master_ref, router_cli_ses->rses_backend_ref,
                    router_cli_ses->rses_nbackends,
                    router_cli_ses->rses_config.rw_max_slave_conn_count,
                    router_cli_ses->rses_config.rw_max_slave_replication_lag,
                    router_cli_ses->rses_config.rw_slave_select_criteria,
                    router_cli_ses->rses_master_ref->bref_dcb->session,
                    router_cli_ses->router,
                    true);
            }
        }
        /**
         * If response will be sent to client, decrease waiter count.
         * This applies to session commands only. Counter decrement
         * for other type of queries is done outside this block.
         */

        /** Set response status as replied */
        bref_clear_state(bref, BREF_WAITING_RESULT);
    }
    /**
     * Clear BREF_QUERY_ACTIVE flag and decrease waiter counter.
     * This applies for queries  other than session commands.
     */
    else if (BREF_IS_QUERY_ACTIVE(bref))
    {
        bref_clear_state(bref, BREF_QUERY_ACTIVE);
        /** Set response status as replied */
        bref_clear_state(bref, BREF_WAITING_RESULT);
    }

    if (writebuf != NULL && client_dcb != NULL)
    {
        /** Write reply to client DCB */
        SESSION_ROUTE_REPLY(backend_dcb->session, writebuf);
    }
    /** Unlock router session */
    rses_end_locked_router_action(router_cli_ses);

    /** Lock router session */
    if (!rses_begin_locked_router_action(router_cli_ses))
    {
        /** Log to debug that router was closed */
        goto lock_failed;
    }
    /** There is one pending session command to be executed. */
    if (sescmd_cursor_is_active(scur))
    {
        bool succp;

        MXS_INFO("Backend %s:%d processed reply and starts to execute active cursor.",
                 bref->ref->server->name, bref->ref->server->port);

        succp = execute_sescmd_in_backend(bref);

        if (!succp)
        {
            MXS_INFO("Backend %s:%d failed to execute session command.",
                     bref->ref->server->name, bref->ref->server->port);
        }
    }
    else if (bref->bref_pending_cmd != NULL) /*< non-sescmd is waiting to be routed */
    {
        int ret;

        CHK_GWBUF(bref->bref_pending_cmd);

        if ((ret = bref->bref_dcb->func.write(bref->bref_dcb,
                                              gwbuf_clone(bref->bref_pending_cmd))) == 1)
        {
            ROUTER_INSTANCE* inst = (ROUTER_INSTANCE *)instance;
            atomic_add(&inst->stats.n_queries, 1);
            /**
             * Add one query response waiter to backend reference
             */
            bref_set_state(bref, BREF_QUERY_ACTIVE);
            bref_set_state(bref, BREF_WAITING_RESULT);
        }
        else
        {
            char* sql = modutil_get_SQL(bref->bref_pending_cmd);

            if (sql)
            {
                MXS_ERROR("Routing query \"%s\" failed.", sql);
                MXS_FREE(sql);
            }
            else
            {
                MXS_ERROR("Failed to route query.");
            }
        }
        gwbuf_free(bref->bref_pending_cmd);
        bref->bref_pending_cmd = NULL;
    }
    /** Unlock router session */
    rses_end_locked_router_action(router_cli_ses);

lock_failed:
    return;
}


/**
 * @brief Get router capabilities (API)
 *
 * Return a bit map indicating the characteristics of this particular router.
 * In this case, the only bit set indicates that the router wants to receive
 * data for routing as whole SQL statements.
 *
 * @return RCAP_TYPE_STMT_INPUT.
 */
static uint64_t getCapabilities(void)
{
    return RCAP_TYPE_STMT_INPUT | RCAP_TYPE_TRANSACTION_TRACKING;
}

/*
 * This is the end of the API functions, and the start of functions that are
 * used by the API functions and also used in other modules of the router
 * code. Their prototypes are included in rwsplit_internal.h since these
 * functions are not intended for use outside the read write split router.
 */

/**
 * @brief Acquires lock to router client session if it is not closed.
 *
 * Parameters:
 * @param rses - in, use
 *
 *
 * @return true if router session was not closed. If return value is true
 * it means that router is locked, and must be unlocked later. False, if
 * router was closed before lock was acquired.
 *
 */
bool rses_begin_locked_router_action(ROUTER_CLIENT_SES *rses)
{
    bool succp = false;

    if (rses == NULL)
    {
        return false;
    }

    CHK_CLIENT_RSES(rses);

    if (rses->rses_closed)
    {

        goto return_succp;
    }
    spinlock_acquire(&rses->rses_lock);
    if (rses->rses_closed)
    {
        spinlock_release(&rses->rses_lock);
        goto return_succp;
    }
    succp = true;

return_succp:
    return succp;
}

/** to be inline'd */

/**
 * @brief Releases router client session lock.
 *
 * Parameters:
 * @param rses - <usage>
 *          <description>
 *
 * @return void
 *
 */
void rses_end_locked_router_action(ROUTER_CLIENT_SES *rses)
{
    CHK_CLIENT_RSES(rses);
    spinlock_release(&rses->rses_lock);
}

/*
 * @brief Clear one or more bits in the backend reference state
 *
 * The router session holds details of the backend servers that are
 * involved in the routing for this particular service. Each backend
 * server has a state bit string, and this function (along with
 * bref_set_state) is used to manage the state.
 *
 * @param bref The backend reference to be modified
 * @param state A bit string where the 1 bits indicate bits that should
 * be turned off in the bref state.
 */
void bref_clear_state(backend_ref_t *bref, bref_state_t state)
{
    if (bref == NULL)
    {
        MXS_ERROR("[%s] Error: NULL parameter.", __FUNCTION__);
        return;
    }

    if ((state & BREF_WAITING_RESULT) && (bref->bref_state & BREF_WAITING_RESULT))
    {
        int prev1;
        int prev2;

        /** Decrease waiter count */
        prev1 = atomic_add(&bref->bref_num_result_wait, -1);

        if (prev1 <= 0)
        {
            atomic_add(&bref->bref_num_result_wait, 1);
        }
        else
        {
            /** Decrease global operation count */
            prev2 = atomic_add(&bref->ref->server->stats.n_current_ops, -1);
            ss_dassert(prev2 > 0);
            if (prev2 <= 0)
            {
                MXS_ERROR("[%s] Error: negative current operation count in backend %s:%u",
                          __FUNCTION__, bref->ref->server->name,
                          bref->ref->server->port);
            }
        }
    }

    bref->bref_state &= ~state;
}

/*
 * @brief Set one or more bits in the backend reference state
 *
 * The router session holds details of the backend servers that are
 * involved in the routing for this particular service. Each backend
 * server has a state bit string, and this function (along with
 * bref_clear_state) is used to manage the state.
 *
 * @param bref The backend reference to be modified
 * @param state A bit string where the 1 bits indicate bits that should
 * be turned on in the bref state.
 */
void bref_set_state(backend_ref_t *bref, bref_state_t state)
{
    if (bref == NULL)
    {
        MXS_ERROR("[%s] Error: NULL parameter.", __FUNCTION__);
        return;
    }

    if ((state & BREF_WAITING_RESULT) && (bref->bref_state & BREF_WAITING_RESULT) == 0)
    {
        int prev1;
        int prev2;

        /** Increase waiter count */
        prev1 = atomic_add(&bref->bref_num_result_wait, 1);
        ss_dassert(prev1 >= 0);
        if (prev1 < 0)
        {
            MXS_ERROR("[%s] Error: negative number of connections waiting for "
                      "results in backend %s:%u", __FUNCTION__,
                      bref->ref->server->name, bref->ref->server->port);
        }
        /** Increase global operation count */
        prev2 = atomic_add(&bref->ref->server->stats.n_current_ops, 1);
        ss_dassert(prev2 >= 0);
        if (prev2 < 0)
        {
            MXS_ERROR("[%s] Error: negative current operation count in backend %s:%u",
                      __FUNCTION__, bref->ref->server->name, bref->ref->server->port);
        }
    }

    bref->bref_state |= state;
}

/**
 * @brief Free resources belonging to a property
 *
 * Property is freed at the end of router client session.
 *
 * @param prop The property whose resources are to be released
 */
void rses_property_done(rses_property_t *prop)
{
    if (prop == NULL)
    {
        MXS_ERROR("[%s] Error: NULL parameter.", __FUNCTION__);
        return;
    }
    CHK_RSES_PROP(prop);

    switch (prop->rses_prop_type)
    {
        case RSES_PROP_TYPE_SESCMD:
            mysql_sescmd_done(&prop->rses_prop_data.sescmd);
            break;

        case RSES_PROP_TYPE_TMPTABLES:
            hashtable_free(prop->rses_prop_data.temp_tables);
            break;

        default:
            MXS_DEBUG("%lu [rses_property_done] Unknown property type %d "
                      "in property %p", pthread_self(), prop->rses_prop_type, prop);

            ss_dassert(false);
            break;
    }
    MXS_FREE(prop);
}

/**
 * @brief Get count of backend servers that are slaves.
 *
 * Find out the number of read backend servers.
 * Depending on the configuration value type, either copy direct count
 * of slave connections or calculate the count from percentage value.
 *
 * @param   rses Router client session
 * @param   router_nservers The number of backend servers in total
 */
int rses_get_max_slavecount(ROUTER_CLIENT_SES *rses,
                            int router_nservers)
{
    int conf_max_nslaves;
    int max_nslaves;

    CHK_CLIENT_RSES(rses);

    if (rses->rses_config.rw_max_slave_conn_count > 0)
    {
        conf_max_nslaves = rses->rses_config.rw_max_slave_conn_count;
    }
    else
    {
        conf_max_nslaves = (router_nservers * rses->rses_config.rw_max_slave_conn_percent) / 100;
    }
    max_nslaves = MXS_MIN(router_nservers - 1, MXS_MAX(1, conf_max_nslaves));

    return max_nslaves;
}

/*
 * @brief Get the maximum replication lag for this router
 *
 * @param   rses    Router client session
 * @return  Replication lag from configuration or very large number
 */
int rses_get_max_replication_lag(ROUTER_CLIENT_SES *rses)
{
    int conf_max_rlag;

    CHK_CLIENT_RSES(rses);

    /** if there is no configured value, then longest possible int is used */
    if (rses->rses_config.rw_max_slave_replication_lag > 0)
    {
        conf_max_rlag = rses->rses_config.rw_max_slave_replication_lag;
    }
    else
    {
        conf_max_rlag = ~(1 << 31);
    }

    return conf_max_rlag;
}

/**
 * @brief Find a back end reference that matches the given DCB
 *
 * Finds out if there is a backend reference pointing at the DCB given as
 * parameter.
 *
 * @param rses  router client session
 * @param dcb   DCB
 *
 * @return backend reference pointer if succeed or NULL
 */
backend_ref_t *get_bref_from_dcb(ROUTER_CLIENT_SES *rses, DCB *dcb)
{
    backend_ref_t *bref;
    int i = 0;
    CHK_DCB(dcb);
    CHK_CLIENT_RSES(rses);

    bref = rses->rses_backend_ref;

    while (i < rses->rses_nbackends)
    {
        if (bref->bref_dcb == dcb)
        {
            break;
        }
        bref++;
        i += 1;
    }

    if (i == rses->rses_nbackends)
    {
        bref = NULL;
    }
    return bref;
}

/**
 * @brief Call hang up function
 *
 * Calls hang-up function for DCB if it is not both running and in
 * master/slave/joined/ndb role. Called by DCB's callback routine.
 *
 * @param dcb       DCB relating to a backend server
 * @param reason    The reason for the state change
 * @param data      Data is a backend reference structure belonging to this router
 *
 * @return  1 for success, 0 for failure
 */
int router_handle_state_switch(DCB *dcb, DCB_REASON reason, void *data)
{
    backend_ref_t *bref;
    int rc = 1;
    SERVER *srv;
    CHK_DCB(dcb);

    if (NULL == dcb->session->router_session)
    {
        /*
         * The following processing will fail if there is no router session,
         * because the "data" parameter will not contain meaningful data,
         * so we have no choice but to stop here.
         */
        return 0;
    }
    bref = (backend_ref_t *)data;
    CHK_BACKEND_REF(bref);

    srv = bref->ref->server;

    if (SERVER_IS_RUNNING(srv) && SERVER_IS_IN_CLUSTER(srv))
    {
        goto return_rc;
    }

    MXS_DEBUG("%lu [router_handle_state_switch] %s %s:%d in state %s",
              pthread_self(), STRDCBREASON(reason), srv->name, srv->port,
              STRSRVSTATUS(srv));
    CHK_SESSION(((SESSION *)dcb->session));
    if (dcb->session->router_session)
    {
        CHK_CLIENT_RSES(((ROUTER_CLIENT_SES *)dcb->session->router_session));
    }

    switch (reason)
    {
        case DCB_REASON_NOT_RESPONDING:
            dcb->func.hangup(dcb);
            break;

        default:
            break;
    }

return_rc:
    return rc;
}

/*
 * The end of the functions used here and elsewhere in the router; start of
 * functions that are purely internal to this module, i.e. are called directly
 * or indirectly by the API functions and not used elsewhere.
 */

/**
 * @brief Process router options
 *
 * @param router Router instance
 * @param options Router options
 * @return True on success, false if a configuration error was found
 */
static bool rwsplit_process_router_options(ROUTER_INSTANCE *router,
                                           char **options)
{
    int i;
    char *value;
    select_criteria_t c;

    if (options == NULL)
    {
        return true;
    }

    bool success = true;

    for (i = 0; options[i]; i++)
    {
        if ((value = strchr(options[i], '=')) == NULL)
        {
            MXS_ERROR("Unsupported router option \"%s\" for readwritesplit router.", options[i]);
            success = false;
        }
        else
        {
            *value = 0;
            value++;
            if (strcmp(options[i], "slave_selection_criteria") == 0)
            {
                c = GET_SELECT_CRITERIA(value);
                ss_dassert(c == LEAST_GLOBAL_CONNECTIONS ||
                           c == LEAST_ROUTER_CONNECTIONS || c == LEAST_BEHIND_MASTER ||
                           c == LEAST_CURRENT_OPERATIONS || c == UNDEFINED_CRITERIA);

                if (c == UNDEFINED_CRITERIA)
                {
                    MXS_ERROR("Unknown slave selection criteria \"%s\". "
                              "Allowed values are LEAST_GLOBAL_CONNECTIONS, "
                              "LEAST_ROUTER_CONNECTIONS, LEAST_BEHIND_MASTER,"
                              "and LEAST_CURRENT_OPERATIONS.",
                              STRCRITERIA(router->rwsplit_config.rw_slave_select_criteria));
                    success = false;
                }
                else
                {
                    router->rwsplit_config.rw_slave_select_criteria = c;
                }
            }
            else if (strcmp(options[i], "max_sescmd_history") == 0)
            {
                router->rwsplit_config.rw_max_sescmd_history_size = atoi(value);
            }
            else if (strcmp(options[i], "disable_sescmd_history") == 0)
            {
                router->rwsplit_config.rw_disable_sescmd_hist = config_truth_value(value);
            }
            else if (strcmp(options[i], "master_accept_reads") == 0)
            {
                router->rwsplit_config.rw_master_reads = config_truth_value(value);
            }
            else if (strcmp(options[i], "strict_multi_stmt") == 0)
            {
                router->rwsplit_config.rw_strict_multi_stmt = config_truth_value(value);
            }
            else if (strcmp(options[i], "retry_failed_reads") == 0)
            {
                router->rwsplit_config.rw_retry_failed_reads = config_truth_value(value);
            }
            else if (strcmp(options[i], "master_failure_mode") == 0)
            {
                if (strcasecmp(value, "fail_instantly") == 0)
                {
                    router->rwsplit_config.rw_master_failure_mode = RW_FAIL_INSTANTLY;
                }
                else if (strcasecmp(value, "fail_on_write") == 0)
                {
                    router->rwsplit_config.rw_master_failure_mode = RW_FAIL_ON_WRITE;
                }
                else if (strcasecmp(value, "error_on_write") == 0)
                {
                    router->rwsplit_config.rw_master_failure_mode = RW_ERROR_ON_WRITE;
                }
                else
                {
                    MXS_ERROR("Unknown value for 'master_failure_mode': %s", value);
                    success = false;
                }
            }
            else
            {
                MXS_ERROR("Unknown router option \"%s=%s\" for readwritesplit router.",
                          options[i], value);
                success = false;
            }
        }
    } /*< for */

    return success;
}

/**
 * @brief Router error handling routine (API)
 *
 * Error Handler routine to resolve _backend_ failures. If it succeeds then
 * there are enough operative backends available and connected. Otherwise it
 * fails, and session is terminated.
 *
 * @param       instance        The router instance
 * @param       router_session  The router session
 * @param       errmsgbuf       The error message to reply
 * @param       backend_dcb     The backend DCB
 * @param       action      The action: ERRACT_NEW_CONNECTION or
 * ERRACT_REPLY_CLIENT
 * @param   succp       Result of action: true iff router can continue
 *
 * Even if succp == true connecting to new slave may have failed. succp is to
 * tell whether router has enough master/slave connections to continue work.
 */
static void handleError(ROUTER *instance, void *router_session,
                        GWBUF *errmsgbuf, DCB *problem_dcb,
                        error_action_t action, bool *succp)
{
    SESSION *session;
    ROUTER_INSTANCE *inst = (ROUTER_INSTANCE *)instance;
    ROUTER_CLIENT_SES *rses = (ROUTER_CLIENT_SES *)router_session;

    CHK_DCB(problem_dcb);

<<<<<<< HEAD
    if (!rses_begin_locked_router_action(rses))
    {
        /** Session is already closed */
=======
                if (val != 0 || errno == 0)
                {
                    /** Set max. acceptable replication lag value for backend srv */
                    rlag_max = val;
                    MXS_INFO("Hint: max_slave_replication_lag=%d", rlag_max);
                }
            }
            hint = hint->next;
        } /*< while */

        if (rlag_max == MAX_RLAG_UNDEFINED) /*< no rlag max hint, use config */
        {
            rlag_max = rses_get_max_replication_lag(rses);
        }

        /** target may be master or slave */
        btype = route_target & TARGET_SLAVE ? BE_SLAVE : BE_MASTER;

        /**
         * Search backend server by name or replication lag.
         * If it fails, then try to find valid slave or master.
         */
        succp = get_dcb(&target_dcb, rses, btype, named_server, rlag_max);

        if (!succp)
        {
            if (TARGET_IS_NAMED_SERVER(route_target))
            {
                MXS_INFO("Was supposed to route to named server "
                         "%s but couldn't find the server in a "
                         "suitable state.", named_server);
            }
            else if (TARGET_IS_RLAG_MAX(route_target))
            {
                MXS_INFO("Was supposed to route to server with "
                         "replication lag at most %d but couldn't "
                         "find such a slave.", rlag_max);
            }
        }
    }
    else if (TARGET_IS_SLAVE(route_target))
    {
        btype = BE_SLAVE;

        if (rlag_max == MAX_RLAG_UNDEFINED) /*< no rlag max hint, use config */
        {
            rlag_max = rses_get_max_replication_lag(rses);
        }
        /**
         * Search suitable backend server, get DCB in target_dcb
         */
        succp = get_dcb(&target_dcb, rses, BE_SLAVE, NULL, rlag_max);

        if (succp)
        {
#if defined(SS_EXTRA_DEBUG)
            MXS_INFO("Found DCB for slave.");
#endif
            atomic_add(&inst->stats.n_slave, 1);
        }
        else
        {
            MXS_INFO("Was supposed to route to slave but finding suitable one failed.");
        }
    }
    else if (TARGET_IS_MASTER(route_target))
    {
        DCB *curr_master_dcb = NULL;

        succp = get_dcb(&curr_master_dcb, rses, BE_MASTER, NULL, MAX_RLAG_UNDEFINED);

        if (succp && master_dcb == curr_master_dcb)
        {
            atomic_add(&inst->stats.n_master, 1);
            target_dcb = master_dcb;
        }
        else
        {
            /** The original master is not available, we can't route the write */
            if (rses->rses_config.rw_master_failure_mode == RW_ERROR_ON_WRITE)
            {
                succp = send_readonly_error(rses->client_dcb);

                if (rses->rses_master_ref && BREF_IS_IN_USE(rses->rses_master_ref))
                {
                    close_failed_bref(rses->rses_master_ref, true);
                    RW_CHK_DCB(rses->rses_master_ref, rses->rses_master_ref->bref_dcb);
                    dcb_close(rses->rses_master_ref->bref_dcb);
                    RW_CLOSE_BREF(rses->rses_master_ref);
                }
            }
            else
            {
                log_master_routing_failure(rses, succp, master_dcb, curr_master_dcb);
                succp = false;
            }

            rses_end_locked_router_action(rses);
            goto retblock;
        }
    }

    if (succp) /*< Have DCB of the target backend */
    {
        backend_ref_t *bref;
        sescmd_cursor_t *scur;

        bref = get_bref_from_dcb(rses, target_dcb);
        scur = &bref->bref_sescmd_cur;

        ss_dassert(target_dcb != NULL);

        MXS_INFO("Route query to %s \t%s:%d <",
                 (SERVER_IS_MASTER(bref->bref_backend->backend_server) ? "master"
                  : "slave"), bref->bref_backend->backend_server->name,
                 bref->bref_backend->backend_server->port);
        /**
         * Store current stmt if execution of previous session command
         * hasn't completed yet.
         */
        if (sescmd_cursor_is_active(scur) && bref != rses->rses_master_ref)
        {
            bref->bref_pending_cmd = gwbuf_append(bref->bref_pending_cmd, gwbuf_clone(querybuf));
            rses_end_locked_router_action(rses);
            goto retblock;
        }

        if ((ret = target_dcb->func.write(target_dcb, gwbuf_clone(querybuf))) == 1)
        {
            backend_ref_t *bref;

            atomic_add(&inst->stats.n_queries, 1);
            /**
             * Add one query response waiter to backend reference
             */
            bref = get_bref_from_dcb(rses, target_dcb);
            bref_set_state(bref, BREF_QUERY_ACTIVE);
            bref_set_state(bref, BREF_WAITING_RESULT);
        }
        else
        {
            MXS_ERROR("Routing query failed.");
            succp = false;
        }
    }
    rses_end_locked_router_action(rses);

retblock :
#if defined(SS_DEBUG2)
    {
        char *canonical_query_str;

        canonical_query_str = skygw_get_canonical(querybuf);

        if (canonical_query_str != NULL)
        {
            MXS_INFO("Canonical version: %s", canonical_query_str);
            free(canonical_query_str);
        }
    }
#endif
    return succp;
}

/**
 * @node Acquires lock to router client session if it is not closed.
 *
 * Parameters:
 * @param rses - in, use
 *
 *
 * @return true if router session was not closed. If return value is true
 * it means that router is locked, and must be unlocked later. False, if
 * router was closed before lock was acquired.
 *
 *
 * @details (write detailed description here)
 *
 */
static bool rses_begin_locked_router_action(ROUTER_CLIENT_SES *rses)
{
    bool succp = false;

    if (rses == NULL)
    {
        return false;
    }

    CHK_CLIENT_RSES(rses);

    if (rses->rses_closed)
    {

        goto return_succp;
    }
    spinlock_acquire(&rses->rses_lock);
    if (rses->rses_closed)
    {
        spinlock_release(&rses->rses_lock);
        goto return_succp;
    }
    succp = true;

return_succp:
    return succp;
}

/** to be inline'd */

/**
 * @node Releases router client session lock.
 *
 * Parameters:
 * @param rses - <usage>
 *          <description>
 *
 * @return void
 *
 *
 * @details (write detailed description here)
 *
 */
static void rses_end_locked_router_action(ROUTER_CLIENT_SES *rses)
{
    CHK_CLIENT_RSES(rses);
    spinlock_release(&rses->rses_lock);
}

/**
 * Diagnostics routine
 *
 * Print query router statistics to the DCB passed in
 *
 * @param   instance    The router instance
 * @param   dcb     The DCB for diagnostic output
 */
static void diagnostic(ROUTER *instance, DCB *dcb)
{
    ROUTER_CLIENT_SES *router_cli_ses;
    ROUTER_INSTANCE *router = (ROUTER_INSTANCE *)instance;
    int i = 0;
    BACKEND *backend;
    char *weightby;

    spinlock_acquire(&router->lock);
    router_cli_ses = router->connections;
    while (router_cli_ses)
    {
        i++;
        router_cli_ses = router_cli_ses->next;
    }
    spinlock_release(&router->lock);

    double master_pct = 0.0, slave_pct = 0.0, all_pct = 0.0;

    if (router->stats.n_queries > 0)
    {
        master_pct = ((double)router->stats.n_master / (double)router->stats.n_queries) * 100.0;
        slave_pct = ((double)router->stats.n_slave / (double)router->stats.n_queries) * 100.0;
        all_pct = ((double)router->stats.n_all / (double)router->stats.n_queries) * 100.0;
    }

    dcb_printf(dcb, "\tNumber of router sessions:           	%d\n",
               router->stats.n_sessions);
    dcb_printf(dcb, "\tCurrent no. of router sessions:      	%d\n", i);
    dcb_printf(dcb, "\tNumber of queries forwarded:          	%d\n",
               router->stats.n_queries);
    dcb_printf(dcb, "\tNumber of queries forwarded to master:	%d (%.2f%%)\n",
               router->stats.n_master, master_pct);
    dcb_printf(dcb, "\tNumber of queries forwarded to slave: 	%d (%.2f%%)\n",
               router->stats.n_slave, slave_pct);
    dcb_printf(dcb, "\tNumber of queries forwarded to all:   	%d (%.2f%%)\n",
               router->stats.n_all, all_pct);

    if ((weightby = serviceGetWeightingParameter(router->service)) != NULL)
    {
        dcb_printf(dcb, "\tConnection distribution based on %s "
                   "server parameter.\n",
                   weightby);
        dcb_printf(dcb, "\t\tServer               Target %%    Connections  "
                   "Operations\n");
        dcb_printf(dcb, "\t\t                               Global  Router\n");
        for (i = 0; router->servers[i]; i++)
        {
            backend = router->servers[i];
            dcb_printf(dcb, "\t\t%-20s %3.1f%%     %-6d  %-6d  %d\n",
                       backend->backend_server->unique_name, (float)backend->weight / 10,
                       backend->backend_server->stats.n_current, backend->backend_conn_count,
                       backend->backend_server->stats.n_current_ops);
        }
    }
}

/**
 * Client Reply routine
 *
 * The routine will reply to client for session change with master server data
 *
 * @param   instance    The router instance
 * @param   router_session  The router session
 * @param   backend_dcb The backend DCB
 * @param   queue       The GWBUF with reply data
 */
static void clientReply(ROUTER *instance, void *router_session, GWBUF *writebuf,
                        DCB *backend_dcb)
{
    DCB *client_dcb;
    ROUTER_INSTANCE *router_inst;
    ROUTER_CLIENT_SES *router_cli_ses;
    sescmd_cursor_t *scur = NULL;
    backend_ref_t *bref;

    router_cli_ses = (ROUTER_CLIENT_SES *)router_session;
    router_inst = (ROUTER_INSTANCE *)instance;
    CHK_CLIENT_RSES(router_cli_ses);

    /**
     * Lock router client session for secure read of router session members.
     * Note that this could be done without lock by using version #
     */
    if (!rses_begin_locked_router_action(router_cli_ses))
    {
        print_error_packet(router_cli_ses, writebuf, backend_dcb);
        goto lock_failed;
    }
    /** Holding lock ensures that router session remains open */
    ss_dassert(backend_dcb->session != NULL);
    client_dcb = backend_dcb->session->client_dcb;

    /** Unlock */
    rses_end_locked_router_action(router_cli_ses);
    /**
     * 1. Check if backend received reply to sescmd.
     * 2. Check sescmd's state whether OK_PACKET has been
     *    sent to client already and if not, lock property cursor,
     *    reply to client, and move property cursor forward. Finally
     *    release the lock.
     * 3. If reply for this sescmd is sent, lock property cursor
     *    and
     */
    if (client_dcb == NULL)
    {
        gwbuf_free(writebuf);
        /** Log that client was closed before reply */
        goto lock_failed;
    }
    /** Lock router session */
    if (!rses_begin_locked_router_action(router_cli_ses))
    {
        /** Log to debug that router was closed */
        goto lock_failed;
    }
    bref = get_bref_from_dcb(router_cli_ses, backend_dcb);

#if !defined(FOR_BUG548_FIX_ONLY)
    /** This makes the issue becoming visible in poll.c */
    if (bref == NULL)
    {
        /** Unlock router session */
        rses_end_locked_router_action(router_cli_ses);
        goto lock_failed;
    }
#endif

    CHK_BACKEND_REF(bref);
    scur = &bref->bref_sescmd_cur;
    /**
     * Active cursor means that reply is from session command
     * execution.
     */
    if (sescmd_cursor_is_active(scur))
    {
        if (MXS_LOG_PRIORITY_IS_ENABLED(LOG_ERR) &&
            MYSQL_IS_ERROR_PACKET(((uint8_t *)GWBUF_DATA(writebuf))))
        {
            uint8_t *buf = (uint8_t *)GWBUF_DATA((scur->scmd_cur_cmd->my_sescmd_buf));
            uint8_t *replybuf = (uint8_t *)GWBUF_DATA(writebuf);
            size_t len = MYSQL_GET_PACKET_LEN(buf);
            size_t replylen = MYSQL_GET_PACKET_LEN(replybuf);
            char *err = strndup(&((char *)replybuf)[8], 5);
            char *replystr = strndup(&((char *)replybuf)[13], replylen - 4 - 5);

            ss_dassert(len + 4 == GWBUF_LENGTH(scur->scmd_cur_cmd->my_sescmd_buf));

            MXS_ERROR("Failed to execute session command in %s:%d. Error was: %s %s",
                      bref->bref_backend->backend_server->name,
                      bref->bref_backend->backend_server->port, err, replystr);
            free(err);
            free(replystr);
        }

        if (GWBUF_IS_TYPE_SESCMD_RESPONSE(writebuf))
        {
            /**
             * Discard all those responses that have already been sent to
             * the client. Return with buffer including response that
             * needs to be sent to client or NULL.
             */
            bool rconn = false;
            writebuf = sescmd_cursor_process_replies(writebuf, bref, &rconn);

            if (rconn && !router_inst->rwsplit_config.rw_disable_sescmd_hist)
            {
                select_connect_backend_servers(
                    &router_cli_ses->rses_master_ref, router_cli_ses->rses_backend_ref,
                    router_cli_ses->rses_nbackends,
                    router_cli_ses->rses_config.rw_max_slave_conn_count,
                    router_cli_ses->rses_config.rw_max_slave_replication_lag,
                    router_cli_ses->rses_config.rw_slave_select_criteria,
                    router_cli_ses->rses_master_ref->bref_dcb->session,
                    router_cli_ses->router,
                    true);
            }
        }
        /**
         * If response will be sent to client, decrease waiter count.
         * This applies to session commands only. Counter decrement
         * for other type of queries is done outside this block.
         */

        /** Set response status as replied */
        bref_clear_state(bref, BREF_WAITING_RESULT);
    }
    /**
     * Clear BREF_QUERY_ACTIVE flag and decrease waiter counter.
     * This applies for queries  other than session commands.
     */
    else if (BREF_IS_QUERY_ACTIVE(bref))
    {
        bref_clear_state(bref, BREF_QUERY_ACTIVE);
        /** Set response status as replied */
        bref_clear_state(bref, BREF_WAITING_RESULT);
    }

    if (writebuf != NULL && client_dcb != NULL)
    {
        /** Write reply to client DCB */
        SESSION_ROUTE_REPLY(backend_dcb->session, writebuf);
    }
    /** Unlock router session */
    rses_end_locked_router_action(router_cli_ses);

    /** Lock router session */
    if (!rses_begin_locked_router_action(router_cli_ses))
    {
        /** Log to debug that router was closed */
        goto lock_failed;
    }
    /** There is one pending session command to be executed. */
    if (sescmd_cursor_is_active(scur))
    {
        bool succp;

        MXS_INFO("Backend %s:%d processed reply and starts to execute "
                 "active cursor.", bref->bref_backend->backend_server->name,
                 bref->bref_backend->backend_server->port);

        succp = execute_sescmd_in_backend(bref);

        if (!succp)
        {
            MXS_INFO("Backend %s:%d failed to execute session command.",
                     bref->bref_backend->backend_server->name,
                     bref->bref_backend->backend_server->port);
        }
    }
    else if (bref->bref_pending_cmd != NULL) /*< non-sescmd is waiting to be routed */
    {
        int ret;

        CHK_GWBUF(bref->bref_pending_cmd);

        if ((ret = bref->bref_dcb->func.write(bref->bref_dcb,
                       gwbuf_clone(bref->bref_pending_cmd))) == 1)
        {
            ROUTER_INSTANCE* inst = (ROUTER_INSTANCE *)instance;
            atomic_add(&inst->stats.n_queries, 1);
            /**
             * Add one query response waiter to backend reference
             */
            bref_set_state(bref, BREF_QUERY_ACTIVE);
            bref_set_state(bref, BREF_WAITING_RESULT);
        }
        else
        {
            char* sql = modutil_get_SQL(bref->bref_pending_cmd);

            if (sql)
            {
                MXS_ERROR("Routing query \"%s\" failed.", sql);
                free(sql);
            }
            else
            {
                MXS_ERROR("Failed to route query.");
            }
        }
        gwbuf_free(bref->bref_pending_cmd);
        bref->bref_pending_cmd = NULL;
    }
    /** Unlock router session */
    rses_end_locked_router_action(router_cli_ses);

lock_failed:
    return;
}

/** Compare nunmber of connections from this router in backend servers */
int bref_cmp_router_conn(const void *bref1, const void *bref2)
{
    BACKEND *b1 = ((backend_ref_t *)bref1)->bref_backend;
    BACKEND *b2 = ((backend_ref_t *)bref2)->bref_backend;

    if (b1->weight == 0 && b2->weight == 0)
    {
        return b1->backend_server->stats.n_current -
               b2->backend_server->stats.n_current;
    }
    else if (b1->weight == 0)
    {
        return 1;
    }
    else if (b2->weight == 0)
    {
        return -1;
    }

    return ((1000 + 1000 * b1->backend_conn_count) / b1->weight) -
           ((1000 + 1000 * b2->backend_conn_count) / b2->weight);
}

/** Compare nunmber of global connections in backend servers */
int bref_cmp_global_conn(const void *bref1, const void *bref2)
{
    BACKEND *b1 = ((backend_ref_t *)bref1)->bref_backend;
    BACKEND *b2 = ((backend_ref_t *)bref2)->bref_backend;

    if (b1->weight == 0 && b2->weight == 0)
    {
        return b1->backend_server->stats.n_current -
               b2->backend_server->stats.n_current;
    }
    else if (b1->weight == 0)
    {
        return 1;
    }
    else if (b2->weight == 0)
    {
        return -1;
    }

    return ((1000 + 1000 * b1->backend_server->stats.n_current) / b1->weight) -
           ((1000 + 1000 * b2->backend_server->stats.n_current) / b2->weight);
}

/** Compare relication lag between backend servers */
int bref_cmp_behind_master(const void *bref1, const void *bref2)
{
    BACKEND *b1 = ((backend_ref_t *)bref1)->bref_backend;
    BACKEND *b2 = ((backend_ref_t *)bref2)->bref_backend;

    return ((b1->backend_server->rlag < b2->backend_server->rlag) ? -1
            : ((b1->backend_server->rlag > b2->backend_server->rlag) ? 1 : 0));
}

/** Compare nunmber of current operations in backend servers */
int bref_cmp_current_load(const void *bref1, const void *bref2)
{
    SERVER *s1 = ((backend_ref_t *)bref1)->bref_backend->backend_server;
    SERVER *s2 = ((backend_ref_t *)bref2)->bref_backend->backend_server;
    BACKEND *b1 = ((backend_ref_t *)bref1)->bref_backend;
    BACKEND *b2 = ((backend_ref_t *)bref2)->bref_backend;

    if (b1->weight == 0 && b2->weight == 0)
    {
        return b1->backend_server->stats.n_current -
               b2->backend_server->stats.n_current;
    }
    else if (b1->weight == 0)
    {
        return 1;
    }
    else if (b2->weight == 0)
    {
        return -1;
    }

    return ((1000 * s1->stats.n_current_ops) - b1->weight) -
           ((1000 * s2->stats.n_current_ops) - b2->weight);
}

static void bref_clear_state(backend_ref_t *bref, bref_state_t state)
{
    if (bref == NULL)
    {
        MXS_ERROR("[%s] Error: NULL parameter.", __FUNCTION__);
        return;
    }

    if ((state & BREF_WAITING_RESULT) && (bref->bref_state & BREF_WAITING_RESULT))
    {
        int prev1;
        int prev2;

        /** Decrease waiter count */
        prev1 = atomic_add(&bref->bref_num_result_wait, -1);

        if (prev1 <= 0)
        {
            atomic_add(&bref->bref_num_result_wait, 1);
        }
        else
        {
            /** Decrease global operation count */
            prev2 = atomic_add(&bref->bref_backend->backend_server->stats.n_current_ops, -1);
            ss_dassert(prev2 > 0);
            if (prev2 <= 0)
            {
                MXS_ERROR("[%s] Error: negative current operation count in backend %s:%u",
                          __FUNCTION__, bref->bref_backend->backend_server->name,
                          bref->bref_backend->backend_server->port);
            }
        }
    }

    bref->bref_state &= ~state;
}

static void bref_set_state(backend_ref_t *bref, bref_state_t state)
{
    if (bref == NULL)
    {
        MXS_ERROR("[%s] Error: NULL parameter.", __FUNCTION__);
        return;
    }

    if ((state & BREF_WAITING_RESULT) && (bref->bref_state & BREF_WAITING_RESULT) == 0)
    {
        int prev1;
        int prev2;

        /** Increase waiter count */
        prev1 = atomic_add(&bref->bref_num_result_wait, 1);
        ss_dassert(prev1 >= 0);
        if (prev1 < 0)
        {
            MXS_ERROR("[%s] Error: negative number of connections waiting for "
                      "results in backend %s:%u",
                      __FUNCTION__, bref->bref_backend->backend_server->name,
                      bref->bref_backend->backend_server->port);
        }
        /** Increase global operation count */
        prev2 =
            atomic_add(&bref->bref_backend->backend_server->stats.n_current_ops, 1);
        ss_dassert(prev2 >= 0);
        if (prev2 < 0)
        {
            MXS_ERROR("[%s] Error: negative current operation count in backend %s:%u",
                      __FUNCTION__, bref->bref_backend->backend_server->name,
                      bref->bref_backend->backend_server->port);
        }
    }

    bref->bref_state |= state;
}

/**
 * @brief Connect a server
 *
 * Connects to a server, adds callbacks to the created DCB and updates
 * router statistics. If @p execute_history is true, the session command
 * history will be executed on this server.
 *
 * @param b Router's backend structure for the server
 * @param session Client's session object
 * @param execute_history Execute session command history
 * @return True if successful, false if an error occurred
 */
bool connect_server(backend_ref_t *bref, SESSION *session, bool execute_history)
{
    SERVER *serv = bref->bref_backend->backend_server;
    bool rval = false;

    bref->bref_dcb = dcb_connect(serv, session, serv->protocol);

    if (bref->bref_dcb != NULL)
    {
        bref_clear_state(bref, BREF_CLOSED);
        bref->closed_at = 0;

        if (!execute_history || execute_sescmd_history(bref))
        {
            /** Add a callback for unresponsive server */
            dcb_add_callback(bref->bref_dcb, DCB_REASON_NOT_RESPONDING,
                             &router_handle_state_switch, (void *) bref);
            bref->bref_state = 0;
            bref_set_state(bref, BREF_IN_USE);
            atomic_add(&bref->bref_backend->backend_conn_count, 1);
            rval = true;
        }
        else
        {
            MXS_ERROR("Failed to execute session command in %s (%s:%d). See earlier "
                      "errors for more details.",
                      bref->bref_backend->backend_server->unique_name,
                      bref->bref_backend->backend_server->name,
                      bref->bref_backend->backend_server->port);
            RW_CHK_DCB(bref, bref->bref_dcb);
            dcb_close(bref->bref_dcb);
            RW_CLOSE_BREF(bref);
            bref->bref_dcb = NULL;
        }
    }
    else
    {
        MXS_ERROR("Unable to establish connection with server %s:%d",
                  serv->name, serv->port);
    }

    return rval;
}

/**
 * @brief Log server connections
 *
 * @param select_criteria Slave selection criteria
 * @param backend_ref Backend reference array
 * @param router_nservers Number of backends in @p backend_ref
 */
void log_server_connections(select_criteria_t select_criteria,
                            backend_ref_t *backend_ref, int router_nservers)
{
    if (select_criteria == LEAST_GLOBAL_CONNECTIONS ||
        select_criteria == LEAST_ROUTER_CONNECTIONS ||
        select_criteria == LEAST_BEHIND_MASTER ||
        select_criteria == LEAST_CURRENT_OPERATIONS)
    {
        MXS_INFO("Servers and %s connection counts:",
                 select_criteria == LEAST_GLOBAL_CONNECTIONS ? "all MaxScale"
                 : "router");

        for (int i = 0; i < router_nservers; i++)
        {
            BACKEND *b = backend_ref[i].bref_backend;

            switch (select_criteria)
            {
                case LEAST_GLOBAL_CONNECTIONS:
                    MXS_INFO("MaxScale connections : %d in \t%s:%d %s",
                             b->backend_server->stats.n_current, b->backend_server->name,
                             b->backend_server->port, STRSRVSTATUS(b->backend_server));
                    break;

                case LEAST_ROUTER_CONNECTIONS:
                    MXS_INFO("RWSplit connections : %d in \t%s:%d %s",
                             b->backend_conn_count, b->backend_server->name,
                             b->backend_server->port, STRSRVSTATUS(b->backend_server));
                    break;

                case LEAST_CURRENT_OPERATIONS:
                    MXS_INFO("current operations : %d in \t%s:%d %s",
                             b->backend_server->stats.n_current_ops,
                             b->backend_server->name, b->backend_server->port,
                             STRSRVSTATUS(b->backend_server));
                    break;

                case LEAST_BEHIND_MASTER:
                    MXS_INFO("replication lag : %d in \t%s:%d %s",
                             b->backend_server->rlag, b->backend_server->name,
                             b->backend_server->port, STRSRVSTATUS(b->backend_server));
                default:
                    break;
            }
        }
    }
}

/**
 * @brief Check whether it's possible to connect to this server
 *
 * @param bref Backend reference
 * @return True if a connection to this server can be attempted
 */
static bool bref_valid_for_connect(const backend_ref_t *bref)
{
    return !BREF_HAS_FAILED(bref) &&
        SERVER_IS_RUNNING(bref->bref_backend->backend_server);
}

/**
 * Check whether it's possible to use this server as a slave
 *
 * @param bref Backend reference
 * @param master_host The master server
 * @return True if this server is a valid slave candidate
 */
static bool bref_valid_for_slave(const backend_ref_t *bref, const SERVER *master_host)
{
    SERVER *server = bref->bref_backend->backend_server;

    return (SERVER_IS_SLAVE(server) || SERVER_IS_RELAY_SERVER(server)) &&
        (master_host == NULL || (server != master_host));
}

/**
 * @brief Find the best slave candidate
 *
 * This function iterates through @c bref and tries to find the best backend
 * reference that is not in use. @c cmpfun will be called to compare the backends.
 *
 * @param bref Backend reference
 * @param n Size of @c bref
 * @param master The master server
 * @param cmpfun qsort() compatible comparison function
 * @return The best slave backend reference or NULL if no candidates could be found
 */
backend_ref_t* get_slave_candidate(backend_ref_t *bref, int n, const SERVER *master,
                                   int (*cmpfun)(const void *, const void *))
{
    backend_ref_t *candidate = NULL;

    for (int i = 0; i < n; i++)
    {
        if (!BREF_IS_IN_USE(&bref[i]) &&
            bref_valid_for_connect(&bref[i]) &&
            bref_valid_for_slave(&bref[i], master))
        {
            if (candidate)
            {
                if (cmpfun(candidate, &bref[i]) > 0)
                {
                    candidate = &bref[i];
                }
            }
            else
            {
                candidate = &bref[i];
            }
        }
    }

    return candidate;
}

/**
 * @brief Search suitable backend servers from those of router instance
 *
 * It is assumed that there is only one master among servers of a router instance.
 * As a result, the first master found is chosen. There will possibly be more
 * backend references than connected backends because only those in correct state
 * are connected to.
 *
 * @param p_master_ref Pointer to location where master's backend reference is to  be stored
 * @param backend_ref Pointer to backend server reference object array
 * @param router_nservers Number of backend server pointers pointed to by @p backend_ref
 * @param max_nslaves Upper limit for the number of slaves
 * @param max_slave_rlag Maximum allowed replication lag for any slave
 * @param select_criteria Slave selection criteria
 * @param session Client session
 * @param router Router instance
 * @return true, if at least one master and one slave was found.
 */
static bool select_connect_backend_servers(backend_ref_t **p_master_ref,
                                           backend_ref_t *backend_ref,
                                           int router_nservers, int max_nslaves,
                                           int max_slave_rlag,
                                           select_criteria_t select_criteria,
                                           SESSION *session,
                                           ROUTER_INSTANCE *router,
                                           bool active_session)
{
    if (p_master_ref == NULL || backend_ref == NULL)
    {
        MXS_ERROR("Master reference (%p) or backend reference (%p) is NULL.",
                  p_master_ref, backend_ref);
        ss_dassert(false);
        return false;
    }

    /* get the root Master */
    BACKEND *master_backend = get_root_master(backend_ref, router_nservers);
    SERVER  *master_host = master_backend ? master_backend->backend_server : NULL;

    if (router->rwsplit_config.rw_master_failure_mode == RW_FAIL_INSTANTLY &&
        (master_host == NULL || SERVER_IS_DOWN(master_host)))
    {
        MXS_ERROR("Couldn't find suitable Master from %d candidates.", router_nservers);
        return false;
    }

    /**
     * New session:
     *
     * Connect to both master and slaves
     *
     * Existing session:
     *
     * Master is already connected or we don't have a master. The function was
     * called because new slaves must be selected to replace failed ones.
     */
    bool master_connected = active_session || *p_master_ref != NULL;

    /** Check slave selection criteria and set compare function */
    int (*p)(const void *, const void *) = criteria_cmpfun[select_criteria];
    ss_dassert(p);

    SERVER *old_master = *p_master_ref ? (*p_master_ref)->bref_backend->backend_server : NULL;

    if (MXS_LOG_PRIORITY_IS_ENABLED(LOG_INFO))
    {
        log_server_connections(select_criteria, backend_ref, router_nservers);
    }

    int slaves_found = 0;
    int slaves_connected = 0;
    const int min_nslaves = 0; /*< not configurable at the time */
    bool succp = false;

    if (!master_connected)
    {
        /** Find a master server */
        for (int i = 0; i < router_nservers; i++)
        {
            SERVER *serv = backend_ref[i].bref_backend->backend_server;

            if (bref_valid_for_connect(&backend_ref[i]) &&
                master_host && serv == master_host)
            {
                if (connect_server(&backend_ref[i], session, false))
                {
                    *p_master_ref = &backend_ref[i];
                    break;
                }
            }
        }
    }

    /** Calculate how many connections we already have */
    for (int i = 0; i < router_nservers; i++)
    {
        if (bref_valid_for_connect(&backend_ref[i]) &&
            bref_valid_for_slave(&backend_ref[i], master_host))
        {
            slaves_found += 1;

            if (BREF_IS_IN_USE(&backend_ref[i]))
            {
                slaves_connected += 1;
            }
        }
    }

    ss_dassert(slaves_connected < max_nslaves || max_nslaves == 0);

    if (max_nslaves > 0 && slaves_connected == max_nslaves)
    {
        MXS_ERROR("Unexpected reconnection of slave servers. Found %d slaves with "
                  "a maximum of %d connected slaves.", slaves_found, max_nslaves);
    }

    backend_ref_t *bref = get_slave_candidate(backend_ref, router_nservers, master_host, p);

    /** Connect to all possible slaves */
    while (bref && slaves_connected < max_nslaves)
    {
        if (connect_server(bref, session, true))
        {
            slaves_connected += 1;
        }
        else
        {
            /** Failed to connect, mark server as failed */
            bref_set_state(bref, BREF_FATAL_FAILURE);
        }

        bref = get_slave_candidate(backend_ref, router_nservers, master_host, p);
    }

    /**
     * Successful cases
     */
    if (slaves_connected >= min_nslaves && slaves_connected <= max_nslaves)
    {
        succp = true;

        if (MXS_LOG_PRIORITY_IS_ENABLED(LOG_INFO))
        {
            if (slaves_connected < max_nslaves)
            {
                MXS_INFO("Couldn't connect to maximum number of "
                         "slaves. Connected successfully to %d slaves "
                         "of %d of them.", slaves_connected, slaves_found);
            }

            for (int i = 0; i < router_nservers; i++)
            {
                if (BREF_IS_IN_USE((&backend_ref[i])))
                {
                    MXS_INFO("Selected %s in \t%s:%d",
                             STRSRVSTATUS(backend_ref[i].bref_backend->backend_server),
                             backend_ref[i].bref_backend->backend_server->name,
                             backend_ref[i].bref_backend->backend_server->port);
                }
            } /* for */
        }
    }
        /** Failure cases */
    else
    {
        MXS_ERROR("Couldn't establish required amount of slave connections for "
                  "router session. Would need between %d and %d slaves but only have %d.",
                  min_nslaves, max_nslaves, slaves_connected);

        /** Clean up connections */
        for (int i = 0; i < router_nservers; i++)
        {
            if (BREF_IS_IN_USE((&backend_ref[i])))
            {
                ss_dassert(backend_ref[i].bref_backend->backend_conn_count > 0);

                close_failed_bref(&backend_ref[i], true);

                /** Decrease backend's connection counter. */
                atomic_add(&backend_ref[i].bref_backend->backend_conn_count, -1);
                RW_CHK_DCB(&backend_ref[i], backend_ref[i].bref_dcb);
                dcb_close(backend_ref[i].bref_dcb);
                RW_CLOSE_BREF(&backend_ref[i]);
            }
        }
    }

    return succp;
}

/**
 * Create a generic router session property strcture.
 */
static rses_property_t *rses_property_init(rses_property_type_t prop_type)
{
    rses_property_t *prop;

    prop = (rses_property_t *)calloc(1, sizeof(rses_property_t));
    if (prop == NULL)
    {
        MXS_ERROR("Error: Malloc returned NULL. (%s:%d)", __FILE__, __LINE__);
        return NULL;
    }
    prop->rses_prop_type = prop_type;
#if defined(SS_DEBUG)
    prop->rses_prop_chk_top = CHK_NUM_ROUTER_PROPERTY;
    prop->rses_prop_chk_tail = CHK_NUM_ROUTER_PROPERTY;
#endif

    CHK_RSES_PROP(prop);
    return prop;
}

/**
 * Property is freed at the end of router client session.
 */
static void rses_property_done(rses_property_t *prop)
{
    if (prop == NULL)
    {
        MXS_ERROR("[%s] Error: NULL parameter.", __FUNCTION__);
        return;
    }
    CHK_RSES_PROP(prop);

    switch (prop->rses_prop_type)
    {
        case RSES_PROP_TYPE_SESCMD:
            mysql_sescmd_done(&prop->rses_prop_data.sescmd);
            break;

        case RSES_PROP_TYPE_TMPTABLES:
            hashtable_free(prop->rses_prop_data.temp_tables);
            break;

        default:
            MXS_DEBUG("%lu [rses_property_done] Unknown property type %d "
                      "in property %p", pthread_self(), prop->rses_prop_type, prop);

            ss_dassert(false);
            break;
    }
    free(prop);
}

/**
 * Add property to the router_client_ses structure's rses_properties
 * array. The slot is determined by the type of property.
 * In each slot there is a list of properties of similar type.
 *
 * Router client session must be locked.
 */
static int rses_property_add(ROUTER_CLIENT_SES *rses, rses_property_t *prop)
{
    if (rses == NULL)
    {
        MXS_ERROR("Router client session is NULL. (%s:%d)", __FILE__, __LINE__);
        return -1;
    }
    if (prop == NULL)
    {
        MXS_ERROR("Router client session property is NULL. (%s:%d)", __FILE__, __LINE__);
        return -1;
    }
    rses_property_t *p;

    CHK_CLIENT_RSES(rses);
    CHK_RSES_PROP(prop);
    ss_dassert(SPINLOCK_IS_LOCKED(&rses->rses_lock));

    prop->rses_prop_rsession = rses;
    p = rses->rses_properties[prop->rses_prop_type];

    if (p == NULL)
    {
        rses->rses_properties[prop->rses_prop_type] = prop;
    }
    else
    {
        while (p->rses_prop_next != NULL)
        {
            p = p->rses_prop_next;
        }
        p->rses_prop_next = prop;
    }
    return 0;
}

/**
 * Router session must be locked.
 * Return session command pointer if succeed, NULL if failed.
 */
static mysql_sescmd_t *rses_property_get_sescmd(rses_property_t *prop)
{
    mysql_sescmd_t *sescmd;

    if (prop == NULL)
    {
        MXS_ERROR("[%s] Error: NULL parameter.", __FUNCTION__);
        return NULL;
    }

    CHK_RSES_PROP(prop);
    ss_dassert(prop->rses_prop_rsession == NULL ||
               SPINLOCK_IS_LOCKED(&prop->rses_prop_rsession->rses_lock));

    sescmd = &prop->rses_prop_data.sescmd;

    if (sescmd != NULL)
    {
        CHK_MYSQL_SESCMD(sescmd);
    }
    return sescmd;
}

/**
 * Create session command property.
 */
static mysql_sescmd_t *mysql_sescmd_init(rses_property_t *rses_prop,
                                         GWBUF *sescmd_buf,
                                         unsigned char packet_type,
                                         ROUTER_CLIENT_SES *rses)
{
    mysql_sescmd_t *sescmd;

    CHK_RSES_PROP(rses_prop);
    /** Can't call rses_property_get_sescmd with uninitialized sescmd */
    sescmd = &rses_prop->rses_prop_data.sescmd;
    sescmd->my_sescmd_prop = rses_prop; /*< reference to owning property */
#if defined(SS_DEBUG)
    sescmd->my_sescmd_chk_top = CHK_NUM_MY_SESCMD;
    sescmd->my_sescmd_chk_tail = CHK_NUM_MY_SESCMD;
#endif
    /** Set session command buffer */
    sescmd->my_sescmd_buf = sescmd_buf;
    sescmd->my_sescmd_packet_type = packet_type;
    sescmd->position = atomic_add(&rses->pos_generator, 1);

    return sescmd;
}

static void mysql_sescmd_done(mysql_sescmd_t *sescmd)
{
    if (sescmd == NULL)
    {
        MXS_ERROR("[%s] Error: NULL parameter.", __FUNCTION__);
        return;
    }
    CHK_RSES_PROP(sescmd->my_sescmd_prop);
    gwbuf_free(sescmd->my_sescmd_buf);
    memset(sescmd, 0, sizeof(mysql_sescmd_t));
}

/**
 * All cases where backend message starts at least with one response to session
 * command are handled here.
 * Read session commands from property list. If command is already replied,
 * discard packet. Else send reply to client. In both cases move cursor forward
 * until all session command replies are handled.
 *
 * Cases that are expected to happen and which are handled:
 * s = response not yet replied to client, S = already replied response,
 * q = query
 * 1. q+        for example : select * from mysql.user
 * 2. s+        for example : set autocommit=1
 * 3. S+
 * 4. sq+
 * 5. Sq+
 * 6. Ss+
 * 7. Ss+q+
 * 8. S+q+
 * 9. s+q+
 */
static GWBUF *sescmd_cursor_process_replies(GWBUF *replybuf,
                                            backend_ref_t *bref,
                                            bool *reconnect)
{
    mysql_sescmd_t *scmd;
    sescmd_cursor_t *scur;
    ROUTER_CLIENT_SES *ses;

    scur = &bref->bref_sescmd_cur;
    ss_dassert(SPINLOCK_IS_LOCKED(&(scur->scmd_cur_rses->rses_lock)));
    scmd = sescmd_cursor_get_command(scur);
    ses = (*scur->scmd_cur_ptr_property)->rses_prop_rsession;
    CHK_GWBUF(replybuf);

    /**
     * Walk through packets in the message and the list of session
     * commands.
     */
    while (scmd != NULL && replybuf != NULL)
    {
        bref->reply_cmd = *((unsigned char *)replybuf->start + 4);
        scur->position = scmd->position;
        /** Faster backend has already responded to client : discard */
        if (scmd->my_sescmd_is_replied)
        {
            bool last_packet = false;

            CHK_GWBUF(replybuf);

            while (!last_packet)
            {
                int buflen;

                buflen = GWBUF_LENGTH(replybuf);
                last_packet = GWBUF_IS_TYPE_RESPONSE_END(replybuf);
                /** discard packet */
                replybuf = gwbuf_consume(replybuf, buflen);
            }
            /** Set response status received */
            bref_clear_state(bref, BREF_WAITING_RESULT);

            if (bref->reply_cmd != scmd->reply_cmd && BREF_IS_IN_USE(bref))
            {
                MXS_ERROR("Slave server '%s': response differs from master's response. "
                          "Closing connection due to inconsistent session state.",
                          bref->bref_backend->backend_server->unique_name);

                close_failed_bref(bref, true);

                if (bref->bref_dcb)
                {
                    RW_CHK_DCB(bref, bref->bref_dcb);
                    dcb_close(bref->bref_dcb);
                    RW_CLOSE_BREF(bref);
                }
                *reconnect = true;
                gwbuf_free(replybuf);
                replybuf = NULL;
            }
        }
        /** This is a response from the master and it is the "right" one.
         * A slave server's response will be compared to this and if
         * their response differs from the master server's response, they
         * are dropped from the valid list of backend servers.
         * Response is in the buffer and it will be sent to client.
         *
         * If we have no master server, the first slave's response is considered
         * the "right" one. */
        else if (ses->rses_master_ref == NULL ||
                 !BREF_IS_IN_USE(ses->rses_master_ref) ||
                 ses->rses_master_ref->bref_dcb == bref->bref_dcb)
        {
            /** Mark the rest session commands as replied */
            scmd->my_sescmd_is_replied = true;
            scmd->reply_cmd = *((unsigned char *)replybuf->start + 4);

            MXS_INFO("Server '%s' responded to a session command, sending the response "
                     "to the client.", bref->bref_backend->backend_server->unique_name);

            for (int i = 0; i < ses->rses_nbackends; i++)
            {
                if (!BREF_IS_WAITING_RESULT(&ses->rses_backend_ref[i]))
                {
                    /** This backend has already received a response */
                    if (ses->rses_backend_ref[i].reply_cmd != scmd->reply_cmd &&
                        !BREF_IS_CLOSED(&ses->rses_backend_ref[i]) &&
                        BREF_IS_IN_USE(&ses->rses_backend_ref[i]))
                    {

                        close_failed_bref(&ses->rses_backend_ref[i], true);

                        if (ses->rses_backend_ref[i].bref_dcb)
                        {
                            RW_CHK_DCB(&ses->rses_backend_ref[i], ses->rses_backend_ref[i].bref_dcb);
                            dcb_close(ses->rses_backend_ref[i].bref_dcb);
                            RW_CLOSE_BREF(&ses->rses_backend_ref[i]);
                        }
                        *reconnect = true;
                        MXS_WARNING("Disabling slave %s:%d, result differs from "
                                    "master's result. Master: %0x Slave: %0x",
                                    ses->rses_backend_ref[i].bref_backend->backend_server->name,
                                    ses->rses_backend_ref[i].bref_backend->backend_server->port,
                                    bref->reply_cmd, ses->rses_backend_ref[i].reply_cmd);
                    }
                }
            }

        }
        else
        {
            MXS_INFO("Slave '%s' responded before master to a session command. Result: %d",
                     bref->bref_backend->backend_server->unique_name,
                     (int)bref->reply_cmd);
            if (bref->reply_cmd == 0xff)
            {
                SERVER *serv = bref->bref_backend->backend_server;
                MXS_ERROR("Slave '%s' (%s:%u) failed to execute session command.",
                          serv->unique_name, serv->name, serv->port);
            }

            gwbuf_free(replybuf);
            replybuf = NULL;
        }

        if (sescmd_cursor_next(scur))
        {
            scmd = sescmd_cursor_get_command(scur);
        }
        else
        {
            scmd = NULL;
            /** All session commands are replied */
            scur->scmd_cur_active = false;
        }
    }
    ss_dassert(replybuf == NULL || *scur->scmd_cur_ptr_property == NULL);

    return replybuf;
}

/**
 * Get the address of current session command.
 *
 * Router session must be locked */
static mysql_sescmd_t *sescmd_cursor_get_command(sescmd_cursor_t *scur)
{
    mysql_sescmd_t *scmd;

    ss_dassert(SPINLOCK_IS_LOCKED(&(scur->scmd_cur_rses->rses_lock)));
    scur->scmd_cur_cmd = rses_property_get_sescmd(*scur->scmd_cur_ptr_property);

    CHK_MYSQL_SESCMD(scur->scmd_cur_cmd);

    scmd = scur->scmd_cur_cmd;

    return scmd;
}

/** router must be locked */
static bool sescmd_cursor_is_active(sescmd_cursor_t *sescmd_cursor)
{
    bool succp;

    if (sescmd_cursor == NULL)
    {
        MXS_ERROR("[%s] Error: NULL parameter.", __FUNCTION__);
        return false;
    }
    ss_dassert(SPINLOCK_IS_LOCKED(&sescmd_cursor->scmd_cur_rses->rses_lock));

    succp = sescmd_cursor->scmd_cur_active;
    return succp;
}

/** router must be locked */
static void sescmd_cursor_set_active(sescmd_cursor_t *sescmd_cursor,
                                     bool value)
{
    ss_dassert(SPINLOCK_IS_LOCKED(&sescmd_cursor->scmd_cur_rses->rses_lock));
    /** avoid calling unnecessarily */
    ss_dassert(sescmd_cursor->scmd_cur_active != value);
    sescmd_cursor->scmd_cur_active = value;
}

/**
 * Clone session command's command buffer.
 * Router session must be locked
 */
static GWBUF *sescmd_cursor_clone_querybuf(sescmd_cursor_t *scur)
{
    GWBUF *buf;
    if (scur == NULL)
    {
        MXS_ERROR("[%s] Error: NULL parameter.", __FUNCTION__);
        return NULL;
    }
    ss_dassert(scur->scmd_cur_cmd != NULL);

    buf = gwbuf_clone_all(scur->scmd_cur_cmd->my_sescmd_buf);

    CHK_GWBUF(buf);
    return buf;
}

static bool sescmd_cursor_history_empty(sescmd_cursor_t *scur)
{
    bool succp;

    if (scur == NULL)
    {
        MXS_ERROR("[%s] Error: NULL parameter.", __FUNCTION__);
        return true;
    }
    CHK_SESCMD_CUR(scur);

    if (scur->scmd_cur_rses->rses_properties[RSES_PROP_TYPE_SESCMD] == NULL)
    {
        succp = true;
    }
    else
    {
        succp = false;
    }

    return succp;
}

static void sescmd_cursor_reset(sescmd_cursor_t *scur)
{
    ROUTER_CLIENT_SES *rses;
    if (scur == NULL)
    {
        MXS_ERROR("[%s] Error: NULL parameter.", __FUNCTION__);
        return;
    }
    CHK_SESCMD_CUR(scur);
    CHK_CLIENT_RSES(scur->scmd_cur_rses);
    rses = scur->scmd_cur_rses;

    scur->scmd_cur_ptr_property = &rses->rses_properties[RSES_PROP_TYPE_SESCMD];

    CHK_RSES_PROP((*scur->scmd_cur_ptr_property));
    scur->scmd_cur_active = false;
    scur->scmd_cur_cmd = &(*scur->scmd_cur_ptr_property)->rses_prop_data.sescmd;
}

static bool execute_sescmd_history(backend_ref_t *bref)
{
    bool succp = true;
    sescmd_cursor_t *scur;
    if (bref == NULL)
    {
        MXS_ERROR("[%s] Error: NULL parameter.", __FUNCTION__);
        return false;
    }
    CHK_BACKEND_REF(bref);

    scur = &bref->bref_sescmd_cur;
    CHK_SESCMD_CUR(scur);

    if (!sescmd_cursor_history_empty(scur))
    {
        sescmd_cursor_reset(scur);
        succp = execute_sescmd_in_backend(bref);
    }

    return succp;
}

/**
 * If session command cursor is passive, sends the command to backend for
 * execution.
 *
 * Returns true if command was sent or added successfully to the queue.
 * Returns false if command sending failed or if there are no pending session
 *  commands.
 *
 * Router session must be locked.
 */
static bool execute_sescmd_in_backend(backend_ref_t *backend_ref)
{
    DCB *dcb;
    bool succp;
    int rc = 0;
    sescmd_cursor_t *scur;
    GWBUF *buf;
    if (backend_ref == NULL)
    {
        MXS_ERROR("[%s] Error: NULL parameter.", __FUNCTION__);
        return false;
    }
    if (BREF_IS_CLOSED(backend_ref))
    {
        succp = false;
        goto return_succp;
    }
    dcb = backend_ref->bref_dcb;

    CHK_DCB(dcb);
    CHK_BACKEND_REF(backend_ref);

    /**
     * Get cursor pointer and copy of command buffer to cursor.
     */
    scur = &backend_ref->bref_sescmd_cur;

    /** Return if there are no pending ses commands */
    if (sescmd_cursor_get_command(scur) == NULL)
    {
        succp = true;
        MXS_INFO("Cursor had no pending session commands.");

        goto return_succp;
    }

    if (!sescmd_cursor_is_active(scur))
    {
        /** Cursor is left active when function returns. */
        sescmd_cursor_set_active(scur, true);
    }

    switch (scur->scmd_cur_cmd->my_sescmd_packet_type)
    {
        case MYSQL_COM_CHANGE_USER:
            /** This makes it possible to handle replies correctly */
            gwbuf_set_type(scur->scmd_cur_cmd->my_sescmd_buf, GWBUF_TYPE_SESCMD);
            buf = sescmd_cursor_clone_querybuf(scur);
            rc = dcb->func.auth(dcb, NULL, dcb->session, buf);
            break;

        case MYSQL_COM_INIT_DB:
        {
            /**
             * Record database name and store to session.
             */
            GWBUF *tmpbuf;
            MYSQL_session *data;
            unsigned int qlen;

            data = dcb->session->client_dcb->data;
            tmpbuf = scur->scmd_cur_cmd->my_sescmd_buf;
            qlen = MYSQL_GET_PACKET_LEN((unsigned char *)tmpbuf->start);
            memset(data->db, 0, MYSQL_DATABASE_MAXLEN + 1);
            if (qlen > 0 && qlen < MYSQL_DATABASE_MAXLEN + 1)
            {
                strncpy(data->db, tmpbuf->start + 5, qlen - 1);
            }
        }
        /** Fallthrough */
        case MYSQL_COM_QUERY:
        default:
            /**
             * Mark session command buffer, it triggers writing
             * MySQL command to protocol
             */

            gwbuf_set_type(scur->scmd_cur_cmd->my_sescmd_buf, GWBUF_TYPE_SESCMD);
            buf = sescmd_cursor_clone_querybuf(scur);
            rc = dcb->func.write(dcb, buf);
            break;
    }

    if (rc == 1)
    {
        succp = true;
    }
    else
    {
        succp = false;
    }
return_succp:
    return succp;
}

/**
 * Moves cursor to next property and copied address of its sescmd to cursor.
 * Current propery must be non-null.
 * If current property is the last on the list, *scur->scmd_ptr_property == NULL
 *
 * Router session must be locked
 */
static bool sescmd_cursor_next(sescmd_cursor_t *scur)
{
    bool succp = false;
    rses_property_t *prop_curr;
    rses_property_t *prop_next;

    if (scur == NULL)
    {
        MXS_ERROR("[%s] Error: NULL parameter.", __FUNCTION__);
        return false;
    }

    ss_dassert(scur != NULL);
    ss_dassert(*(scur->scmd_cur_ptr_property) != NULL);
    ss_dassert(SPINLOCK_IS_LOCKED(
                   &(*(scur->scmd_cur_ptr_property))->rses_prop_rsession->rses_lock));

    /** Illegal situation */
    if (scur == NULL || *scur->scmd_cur_ptr_property == NULL ||
        scur->scmd_cur_cmd == NULL)
    {
        /** Log error */
        goto return_succp;
    }
    prop_curr = *(scur->scmd_cur_ptr_property);

    CHK_MYSQL_SESCMD(scur->scmd_cur_cmd);
    ss_dassert(prop_curr == mysql_sescmd_get_property(scur->scmd_cur_cmd));
    CHK_RSES_PROP(prop_curr);

    /** Copy address of pointer to next property */
    scur->scmd_cur_ptr_property = &(prop_curr->rses_prop_next);
    prop_next = *scur->scmd_cur_ptr_property;
    ss_dassert(prop_next == *(scur->scmd_cur_ptr_property));

    /** If there is a next property move forward */
    if (prop_next != NULL)
    {
        CHK_RSES_PROP(prop_next);
        CHK_RSES_PROP((*(scur->scmd_cur_ptr_property)));

        /** Get pointer to next property's sescmd */
        scur->scmd_cur_cmd = rses_property_get_sescmd(prop_next);

        ss_dassert(prop_next == scur->scmd_cur_cmd->my_sescmd_prop);
        CHK_MYSQL_SESCMD(scur->scmd_cur_cmd);
        CHK_RSES_PROP(scur->scmd_cur_cmd->my_sescmd_prop);
    }
    else
    {
        /** No more properties, can't proceed. */
        goto return_succp;
    }

    if (scur->scmd_cur_cmd != NULL)
    {
        succp = true;
    }
    else
    {
        ss_dassert(false); /*< Log error, sescmd shouldn't be NULL */
    }
return_succp:
    return succp;
}

static rses_property_t *mysql_sescmd_get_property(mysql_sescmd_t *scmd)
{
    CHK_MYSQL_SESCMD(scmd);
    return scmd->my_sescmd_prop;
}

static void tracelog_routed_query(ROUTER_CLIENT_SES *rses, char *funcname,
                                  backend_ref_t *bref, GWBUF *buf)
{
    uint8_t *packet = GWBUF_DATA(buf);
    unsigned char packet_type = packet[4];
    size_t len;
    size_t buflen = GWBUF_LENGTH(buf);
    char *querystr;
    char *startpos = (char *)&packet[5];
    BACKEND *b;
    backend_type_t be_type;
    DCB *dcb;

    CHK_BACKEND_REF(bref);
    b = bref->bref_backend;
    CHK_BACKEND(b);
    dcb = bref->bref_dcb;
    CHK_DCB(dcb);

    be_type = BACKEND_TYPE(b);

    if (GWBUF_IS_TYPE_MYSQL(buf))
    {
        len = packet[0];
        len += 256 * packet[1];
        len += 256 * 256 * packet[2];

        if (packet_type == '\x03')
        {
            querystr = (char *)malloc(len);
            memcpy(querystr, startpos, len - 1);
            querystr[len - 1] = '\0';
            MXS_DEBUG("%lu [%s] %d bytes long buf, \"%s\" -> %s:%d %s dcb %p",
                      pthread_self(), funcname, (int)buflen, querystr,
                      b->backend_server->name, b->backend_server->port,
                      STRBETYPE(be_type), dcb);
            free(querystr);
        }
        else if (packet_type == '\x22' || packet_type == 0x22 ||
                 packet_type == '\x26' || packet_type == 0x26 || true)
        {
            querystr = (char *)malloc(len);
            memcpy(querystr, startpos, len - 1);
            querystr[len - 1] = '\0';
            MXS_DEBUG("%lu [%s] %d bytes long buf, \"%s\" -> %s:%d %s dcb %p",
                      pthread_self(), funcname, (int)buflen, querystr,
                      b->backend_server->name, b->backend_server->port,
                      STRBETYPE(be_type), dcb);
            free(querystr);
        }
    }
    gwbuf_free(buf);
}

/**
 * Return RCAP_TYPE_STMT_INPUT.
 */
static int getCapabilities()
{
    return RCAP_TYPE_STMT_INPUT;
}

/**
 * Execute in backends used by current router session.
 * Save session variable commands to router session property
 * struct. Thus, they can be replayed in backends which are
 * started and joined later.
 *
 * Suppress redundant OK packets sent by backends.
 *
 * The first OK packet is replied to the client.
 *
 * @param router_cli_ses    Client's router session pointer
 * @param querybuf      GWBUF including the query to be routed
 * @param inst          Router instance
 * @param packet_type       Type of MySQL packet
 * @param qtype         Query type from query_classifier
 *
 * @return True if at least one backend is used and routing succeed to all
 * backends being used, otherwise false.
 *
 */
static bool route_session_write(ROUTER_CLIENT_SES *router_cli_ses,
                                GWBUF *querybuf, ROUTER_INSTANCE *inst,
                                unsigned char packet_type,
                                qc_query_type_t qtype)
{
    bool succp;
    rses_property_t *prop;
    backend_ref_t *backend_ref;
    int i;
    int max_nslaves;
    int nbackends;
    int nsucc;

    MXS_INFO("Session write, routing to all servers.");
    /** Maximum number of slaves in this router client session */
    max_nslaves =
        rses_get_max_slavecount(router_cli_ses, router_cli_ses->rses_nbackends);
    nsucc = 0;
    nbackends = 0;
    backend_ref = router_cli_ses->rses_backend_ref;

    /**
     * These are one-way messages and server doesn't respond to them.
     * Therefore reply processing is unnecessary and session
     * command property is not needed. It is just routed to all available
     * backends.
     */
    if (packet_type == MYSQL_COM_STMT_SEND_LONG_DATA ||
        packet_type == MYSQL_COM_QUIT || packet_type == MYSQL_COM_STMT_CLOSE)
    {
        int rc;

        /** Lock router session */
        if (!rses_begin_locked_router_action(router_cli_ses))
        {
            goto return_succp;
        }

        for (i = 0; i < router_cli_ses->rses_nbackends; i++)
        {
            DCB *dcb = backend_ref[i].bref_dcb;

            if (MXS_LOG_PRIORITY_IS_ENABLED(LOG_INFO) &&
                BREF_IS_IN_USE((&backend_ref[i])))
            {
                MXS_INFO("Route query to %s \t%s:%d%s",
                         (SERVER_IS_MASTER(backend_ref[i].bref_backend->backend_server)
                          ? "master" : "slave"),
                         backend_ref[i].bref_backend->backend_server->name,
                         backend_ref[i].bref_backend->backend_server->port,
                         (i + 1 == router_cli_ses->rses_nbackends ? " <" : " "));
            }

            if (BREF_IS_IN_USE((&backend_ref[i])))
            {
                nbackends += 1;
                if ((rc = dcb->func.write(dcb, gwbuf_clone(querybuf))) == 1)
                {
                    nsucc += 1;
                }
            }
        }
        rses_end_locked_router_action(router_cli_ses);
        gwbuf_free(querybuf);
        goto return_succp;
    }
    /** Lock router session */
    if (!rses_begin_locked_router_action(router_cli_ses))
    {
        goto return_succp;
    }

    if (router_cli_ses->rses_nbackends <= 0)
    {
        MXS_INFO("Router session doesn't have any backends in use. Routing failed. <");
        goto return_succp;
    }

    if (router_cli_ses->rses_config.rw_max_sescmd_history_size > 0 &&
        router_cli_ses->rses_nsescmd >=
        router_cli_ses->rses_config.rw_max_sescmd_history_size)
    {
        MXS_WARNING("Router session exceeded session command history limit. "
                    "Slave recovery is disabled and only slave servers with "
                    "consistent session state are used "
                    "for the duration of the session.");
        router_cli_ses->rses_config.rw_disable_sescmd_hist = true;
        router_cli_ses->rses_config.rw_max_sescmd_history_size = 0;
    }

    if (router_cli_ses->rses_config.rw_disable_sescmd_hist)
    {
        rses_property_t *prop, *tmp;
        backend_ref_t *bref;
        bool conflict;

        prop = router_cli_ses->rses_properties[RSES_PROP_TYPE_SESCMD];
        while (prop)
        {
            conflict = false;

            for (i = 0; i < router_cli_ses->rses_nbackends; i++)
            {
                bref = &backend_ref[i];
                if (BREF_IS_IN_USE(bref))
                {

                    if (bref->bref_sescmd_cur.position <=
                        prop->rses_prop_data.sescmd.position + 1)
                    {
                        conflict = true;
                        break;
                    }
                }
            }

            if (conflict)
            {
                break;
            }

            tmp = prop;
            router_cli_ses->rses_properties[RSES_PROP_TYPE_SESCMD] = prop->rses_prop_next;
            rses_property_done(tmp);
            prop = router_cli_ses->rses_properties[RSES_PROP_TYPE_SESCMD];
        }
    }

    /**
     * Additional reference is created to querybuf to
     * prevent it from being released before properties
     * are cleaned up as a part of router sessionclean-up.
     */
    if ((prop = rses_property_init(RSES_PROP_TYPE_SESCMD)) == NULL)
    {
        MXS_ERROR("Router session property initialization failed");
        rses_end_locked_router_action(router_cli_ses);
        return false;
    }

    mysql_sescmd_init(prop, querybuf, packet_type, router_cli_ses);

    /** Add sescmd property to router client session */
    if (rses_property_add(router_cli_ses, prop) != 0)
    {
        MXS_ERROR("Session property addition failed.");
        rses_end_locked_router_action(router_cli_ses);
        return false;
    }

    for (i = 0; i < router_cli_ses->rses_nbackends; i++)
    {
        if (BREF_IS_IN_USE((&backend_ref[i])))
        {
            sescmd_cursor_t *scur;

            nbackends += 1;

            if (MXS_LOG_PRIORITY_IS_ENABLED(LOG_INFO))
            {
                MXS_INFO("Route query to %s \t%s:%d%s",
                         (SERVER_IS_MASTER(backend_ref[i].bref_backend->backend_server)
                          ? "master" : "slave"),
                         backend_ref[i].bref_backend->backend_server->name,
                         backend_ref[i].bref_backend->backend_server->port,
                         (i + 1 == router_cli_ses->rses_nbackends ? " <" : " "));
            }

            scur = backend_ref_get_sescmd_cursor(&backend_ref[i]);

            /**
             * Add one waiter to backend reference.
             */
            bref_set_state(get_bref_from_dcb(router_cli_ses, backend_ref[i].bref_dcb),
                           BREF_WAITING_RESULT);
            /**
             * Start execution if cursor is not already executing.
             * Otherwise, cursor will execute pending commands
             * when it completes with previous commands.
             */
            if (sescmd_cursor_is_active(scur) && &backend_ref[i] != router_cli_ses->rses_master_ref)
            {
                nsucc += 1;
                MXS_INFO("Backend %s:%d already executing sescmd.",
                         backend_ref[i].bref_backend->backend_server->name,
                         backend_ref[i].bref_backend->backend_server->port);
            }
            else
            {
                if (execute_sescmd_in_backend(&backend_ref[i]))
                {
                    nsucc += 1;
                }
                else
                {
                    MXS_ERROR("Failed to execute session command in %s:%d",
                              backend_ref[i].bref_backend->backend_server->name,
                              backend_ref[i].bref_backend->backend_server->port);
                }
            }
        }
    }

    atomic_add(&router_cli_ses->rses_nsescmd, 1);

    /** Unlock router session */
    rses_end_locked_router_action(router_cli_ses);

return_succp:
    /**
     * Routing must succeed to all backends that are used.
     * There must be at leas one and at most max_nslaves+1 backends.
     */
    succp = (nbackends > 0 && nsucc == nbackends && nbackends <= max_nslaves + 1);
    return succp;
}

#if defined(NOT_USED)

static bool router_option_configured(ROUTER_INSTANCE *router,
                                     const char *optionstr, void *data)
{
    bool succp = false;
    char **option;

    option = router->service->routerOptions;

    while (option != NULL)
    {
        char *value;

        if ((value = strchr(options[i], '=')) == NULL)
        {
            break;
        }
        else
        {
            *value = 0;
            value++;
            if (strcmp(options[i], "slave_selection_criteria") == 0)
            {
                if (GET_SELECT_CRITERIA(value) == (select_criteria_t *)*data)
                {
                    succp = true;
                    break;
                }
            }
        }
    }
    return succp;
}
#endif /*< NOT_USED */

/**
 * @brief Process router options
 *
 * @param router Router instance
 * @param options Router options
 * @return True on success, false if a configuration error was found
 */
static bool rwsplit_process_router_options(ROUTER_INSTANCE *router,
                                           char **options)
{
    int i;
    char *value;
    select_criteria_t c;

    if (options == NULL)
    {
        return true;
    }

    bool success = true;

    for (i = 0; options[i]; i++)
    {
        if ((value = strchr(options[i], '=')) == NULL)
        {
            MXS_ERROR("Unsupported router option \"%s\" for readwritesplit router.", options[i]);
            success = false;
        }
        else
        {
            *value = 0;
            value++;
            if (strcmp(options[i], "slave_selection_criteria") == 0)
            {
                c = GET_SELECT_CRITERIA(value);
                ss_dassert(c == LEAST_GLOBAL_CONNECTIONS ||
                           c == LEAST_ROUTER_CONNECTIONS || c == LEAST_BEHIND_MASTER ||
                           c == LEAST_CURRENT_OPERATIONS || c == UNDEFINED_CRITERIA);

                if (c == UNDEFINED_CRITERIA)
                {
                    MXS_ERROR("Unknown slave selection criteria \"%s\". "
                                "Allowed values are LEAST_GLOBAL_CONNECTIONS, "
                                "LEAST_ROUTER_CONNECTIONS, LEAST_BEHIND_MASTER,"
                                "and LEAST_CURRENT_OPERATIONS.",
                                STRCRITERIA(router->rwsplit_config.rw_slave_select_criteria));
                    success = false;
                }
                else
                {
                    router->rwsplit_config.rw_slave_select_criteria = c;
                }
            }
            else if (strcmp(options[i], "max_sescmd_history") == 0)
            {
                router->rwsplit_config.rw_max_sescmd_history_size = atoi(value);
            }
            else if (strcmp(options[i], "disable_sescmd_history") == 0)
            {
                router->rwsplit_config.rw_disable_sescmd_hist = config_truth_value(value);
            }
            else if (strcmp(options[i], "master_accept_reads") == 0)
            {
                router->rwsplit_config.rw_master_reads = config_truth_value(value);
            }
            else if (strcmp(options[i], "strict_multi_stmt") == 0)
            {
                router->rwsplit_config.rw_strict_multi_stmt = config_truth_value(value);
            }
            else if (strcmp(options[i], "master_failure_mode") == 0)
            {
                if (strcasecmp(value, "fail_instantly") == 0)
                {
                    router->rwsplit_config.rw_master_failure_mode = RW_FAIL_INSTANTLY;
                }
                else if (strcasecmp(value, "fail_on_write") == 0)
                {
                    router->rwsplit_config.rw_master_failure_mode = RW_FAIL_ON_WRITE;
                }
                else if (strcasecmp(value, "error_on_write") == 0)
                {
                    router->rwsplit_config.rw_master_failure_mode = RW_ERROR_ON_WRITE;
                }
                else
                {
                    MXS_ERROR("Unknown value for 'master_failure_mode': %s", value);
                    success = false;
                }
            }
            else
            {
                MXS_ERROR("Unknown router option \"%s=%s\" for readwritesplit router.",
                          options[i], value);
                success = false;
            }
        }
    } /*< for */

    return success;
}

/**
 * Error Handler routine to resolve _backend_ failures. If it succeeds then
 * there
 * are enough operative backends available and connected. Otherwise it fails,
 * and session is terminated.
 *
 * @param       instance        The router instance
 * @param       router_session  The router session
 * @param       errmsgbuf       The error message to reply
 * @param       backend_dcb     The backend DCB
 * @param       action      The action: ERRACT_NEW_CONNECTION or
 * ERRACT_REPLY_CLIENT
 * @param   succp       Result of action: true iff router can continue
 *
 * Even if succp == true connecting to new slave may have failed. succp is to
 * tell whether router has enough master/slave connections to continue work.
 */
static void handleError(ROUTER *instance, void *router_session,
                        GWBUF *errmsgbuf, DCB *problem_dcb,
                        error_action_t action, bool *succp)
{
    SESSION *session;
    ROUTER_INSTANCE *inst = (ROUTER_INSTANCE *)instance;
    ROUTER_CLIENT_SES *rses = (ROUTER_CLIENT_SES *)router_session;

    CHK_DCB(problem_dcb);

    if (!rses_begin_locked_router_action(rses))
    {
        /** Session is already closed */
        problem_dcb->dcb_errhandle_called = true;
>>>>>>> 68965639
        *succp = false;
        return;
    }

    /** Don't handle same error twice on same DCB */
    if (problem_dcb->dcb_errhandle_called)
    {
        /** we optimistically assume that previous call succeed */
        /*
         * The return of true is potentially misleading, but appears to
         * be safe with the code as it stands on 9 Sept 2015 - MNB
         */
        *succp = true;
        rses_end_locked_router_action(rses);
        return;
    }
    else
    {
        problem_dcb->dcb_errhandle_called = true;
    }
    session = problem_dcb->session;

    backend_ref_t *bref = get_bref_from_dcb(rses, problem_dcb);

    if (session == NULL)
    {
        MXS_ERROR("Session of DCB %p is NULL, won't close the DCB.", problem_dcb);
        ss_dassert(false);
        *succp = false;
    }
    else if (DCB_ROLE_CLIENT_HANDLER == problem_dcb->dcb_role)
    {
        dcb_close(problem_dcb);
        *succp = false;
    }
    else
    {
        CHK_SESSION(session);
        CHK_CLIENT_RSES(rses);

        switch (action)
        {
            case ERRACT_NEW_CONNECTION:
            {
                /**
                 * If master has lost its Master status error can't be
                 * handled so that session could continue.
                 */
                if (rses->rses_master_ref && rses->rses_master_ref->bref_dcb == problem_dcb)
                {
                    SERVER *srv = rses->rses_master_ref->ref->server;
                    bool can_continue = false;

                    if (rses->rses_config.rw_master_failure_mode != RW_FAIL_INSTANTLY &&
                        (bref == NULL || !BREF_IS_WAITING_RESULT(bref)))
                    {
                        /** The failure of a master is not considered a critical
                         * failure as partial functionality still remains. Reads
                         * are allowed as long as slave servers are available
                         * and writes will cause an error to be returned.
                         *
                         * If we were waiting for a response from the master, we
                         * can't be sure whether it was executed or not. In this
                         * case the safest thing to do is to close the client
                         * connection. */
                        can_continue = true;
                    }
                    else if (!SERVER_IS_MASTER(srv) && !srv->master_err_is_logged)
                    {
                        MXS_ERROR("Server %s:%d lost the master status. Readwritesplit "
                                  "service can't locate the master. Client sessions "
                                  "will be closed.", srv->name, srv->port);
                        srv->master_err_is_logged = true;
                    }
<<<<<<< HEAD
=======

                    *succp = can_continue;

                    if (bref != NULL)
                    {
                        CHK_BACKEND_REF(bref);
                        RW_CHK_DCB(bref, problem_dcb);
                        dcb_close(problem_dcb);
                        RW_CLOSE_BREF(bref);
                        close_failed_bref(bref, true);
                    }
                    else
                    {
                        MXS_ERROR("Server %s:%d lost the master status but could not locate the "
                                  "corresponding backend ref.", srv->name, srv->port);
                    }
                }
                else if (bref)
                {
                    /** We should reconnect only if we find a backend for this
                     * DCB. If this DCB is an older DCB that has been closed,
                     * we can ignore it. */
                    *succp = handle_error_new_connection(inst, &rses, problem_dcb, errmsgbuf);
                }

                if (bref)
                {
                    /** This is a valid DCB for a backend ref */
                    if (BREF_IS_IN_USE(bref) && bref->bref_dcb == problem_dcb)
                    {
                        ss_dassert(false);
                        MXS_ERROR("Backend '%s' is still in use and points to the problem DCB.",
                                  bref->bref_backend->backend_server->unique_name);
                    }
                }
                else
                {
                    const char *remote = problem_dcb->state == DCB_STATE_POLLING &&
                        problem_dcb->server ? problem_dcb->server->unique_name : "CLOSED";

                    MXS_ERROR("DCB connected to '%s' is not in use by the router "
                              "session, not closing it. DCB is in state '%s'",
                              remote, STRDCBSTATE(problem_dcb->state));
                }
                break;
            }

            case ERRACT_REPLY_CLIENT:
            {
                handle_error_reply_client(session, rses, problem_dcb, errmsgbuf);
                *succp = false; /*< no new backend servers were made available */
                break;
            }

            default:
                ss_dassert(!true);
                *succp = false;
                break;
        }
    }

    rses_end_locked_router_action(rses);
}

static void handle_error_reply_client(SESSION *ses, ROUTER_CLIENT_SES *rses,
                                      DCB *backend_dcb, GWBUF *errmsg)
{
    session_state_t sesstate;
    DCB *client_dcb;
    backend_ref_t *bref;

    spinlock_acquire(&ses->ses_lock);
    sesstate = ses->state;
    client_dcb = ses->client_dcb;
    spinlock_release(&ses->ses_lock);

    if ((bref = get_bref_from_dcb(rses, backend_dcb)) != NULL)
    {
        CHK_BACKEND_REF(bref);

        if (BREF_IS_IN_USE(bref))
        {
            close_failed_bref(bref, false);
            RW_CHK_DCB(bref, backend_dcb);
            dcb_close(backend_dcb);
            RW_CLOSE_BREF(bref);
        }
    }
    else
    {
        // All dcbs should be associated with a backend reference.
        ss_dassert(!true);
    }

    if (sesstate == SESSION_STATE_ROUTER_READY)
    {
        CHK_DCB(client_dcb);
        client_dcb->func.write(client_dcb, gwbuf_clone(errmsg));
    }
}

/**
 * Check if there is backend reference pointing at failed DCB, and reset its
 * flags. Then clear DCB's callback and finally : try to find replacement(s)
 * for failed slave(s).
 *
 * This must be called with router lock.
 *
 * @param inst      router instance
 * @param rses      router client session
 * @param dcb       failed DCB
 * @param errmsg    error message which is sent to client if it is waiting
 *
 * @return true if there are enough backend connections to continue, false if
 * not
 */
static bool handle_error_new_connection(ROUTER_INSTANCE *inst,
                                        ROUTER_CLIENT_SES **rses,
                                        DCB *backend_dcb, GWBUF *errmsg)
{
    ROUTER_CLIENT_SES *myrses;
    SESSION *ses;
    int router_nservers;
    int max_nslaves;
    int max_slave_rlag;
    backend_ref_t *bref;
    bool succp;

    myrses = *rses;
    ss_dassert(SPINLOCK_IS_LOCKED(&myrses->rses_lock));

    ses = backend_dcb->session;
    CHK_SESSION(ses);

    /**
     * If bref == NULL it has been replaced already with another one.
     *
     * NOTE: This can never happen.
     */
    if ((bref = get_bref_from_dcb(myrses, backend_dcb)) == NULL)
    {
        ss_dassert(false);
        succp = true;
        goto return_succp;
    }
    CHK_BACKEND_REF(bref);

    /**
     * If query was sent through the bref and it is waiting for reply from
     * the backend server it is necessary to send an error to the client
     * because it is waiting for reply.
     */
    if (BREF_IS_WAITING_RESULT(bref))
    {
        DCB *client_dcb = ses->client_dcb;
        client_dcb->func.write(client_dcb, gwbuf_clone(errmsg));
    }

    RW_CHK_DCB(bref, backend_dcb);
    dcb_close(backend_dcb);
    RW_CLOSE_BREF(bref);
    close_failed_bref(bref, false);

    router_nservers = router_get_servercount(inst);
    max_nslaves = rses_get_max_slavecount(myrses, router_nservers);
    max_slave_rlag = rses_get_max_replication_lag(myrses);
    /**
     * Try to get replacement slave or at least the minimum
     * number of slave connections for router session.
     */
    if (inst->rwsplit_config.rw_disable_sescmd_hist)
    {
        succp = have_enough_servers(&myrses, 1, router_nservers, inst) ? true : false;
    }
    else
    {
        succp = select_connect_backend_servers(&myrses->rses_master_ref,
                                               myrses->rses_backend_ref,
                                               router_nservers,
                                               max_nslaves, max_slave_rlag,
                                               myrses->rses_config.rw_slave_select_criteria,
                                               ses, inst, true);
    }
>>>>>>> 68965639

                    *succp = can_continue;

                    if (bref != NULL)
                    {
                        CHK_BACKEND_REF(bref);
                        close_failed_bref(bref, true);
                    }
                    else
                    {
                        MXS_ERROR("Server %s:%d lost the master status but could not locate the "
                                  "corresponding backend ref.", srv->name, srv->port);
                    }
                }
                else if (bref)
                {
                    /** We should reconnect only if we find a backend for this
                     * DCB. If this DCB is an older DCB that has been closed,
                     * we can ignore it. */
                    *succp = handle_error_new_connection(inst, &rses, problem_dcb, errmsgbuf);
                }

                RW_CHK_DCB(bref, problem_dcb);

                if (bref)
                {
                    /** This is a valid DCB for a backend ref */

                    if (!BREF_IS_IN_USE(bref) || bref->bref_dcb != problem_dcb)
                    {
                        /** The backend is closed or the reference was replaced */
                        dcb_close(problem_dcb);
                        RW_CLOSE_BREF(bref);
                    }
                    else
                    {
                        MXS_ERROR("Backend '%s' is still in use and points to the problem DCB. Not closing.",
                                  bref->ref->server->unique_name);
                    }
                }
                else
                {
                    const char *remote = problem_dcb->state == DCB_STATE_POLLING &&
                        problem_dcb->server ? problem_dcb->server->unique_name : "CLOSED";

                    MXS_ERROR("DCB connected to '%s' is not in use by the router "
                              "session, not closing it. DCB is in state '%s'",
                              remote, STRDCBSTATE(problem_dcb->state));
                    MXS_ERROR("Backends currently in use:");

                    for (int i = 0; i < rses->rses_nbackends; i++)
                    {
                        dcb_state_t state = DCB_STATE_UNDEFINED;
                        if (BREF_IS_IN_USE(&rses->rses_backend_ref[i]))
                        {
                            state = rses->rses_backend_ref[i].bref_dcb->state;
                        }

                        MXS_ERROR("%p: %s - %p", &rses->rses_backend_ref[i], STRDCBSTATE(state),
                                  rses->rses_backend_ref[i].bref_dcb);
                    }
                }

                close_dcb = false;
                break;
            }

            case ERRACT_REPLY_CLIENT:
            {
                handle_error_reply_client(session, rses, problem_dcb, errmsgbuf);
                close_dcb = false;
                *succp = false; /*< no new backend servers were made available */
                break;
            }

            default:
                ss_dassert(!true);
                *succp = false;
                break;
        }
    }

    if (close_dcb)
    {
        RW_CHK_DCB(bref, problem_dcb);
        dcb_close(problem_dcb);
        RW_CLOSE_BREF(bref);
    }
    rses_end_locked_router_action(rses);
}

/**
 * @brief Handle an error reply for a client
 *
 * @param ses           Session
 * @param rses          Router session
 * @param backend_dcb   DCB for the backend server that has failed
 * @param errmsg        GWBUF containing the error message
 */
static void handle_error_reply_client(SESSION *ses, ROUTER_CLIENT_SES *rses,
                                      DCB *backend_dcb, GWBUF *errmsg)
{
    session_state_t sesstate;
    DCB *client_dcb;
    backend_ref_t *bref;

    spinlock_acquire(&ses->ses_lock);
    sesstate = ses->state;
    client_dcb = ses->client_dcb;
    spinlock_release(&ses->ses_lock);

    if ((bref = get_bref_from_dcb(rses, backend_dcb)) != NULL)
    {
        CHK_BACKEND_REF(bref);

        if (BREF_IS_IN_USE(bref))
        {
            close_failed_bref(bref, false);
            RW_CHK_DCB(bref, backend_dcb);
            dcb_close(backend_dcb);
            RW_CLOSE_BREF(bref);
        }
    }
    else
    {
        // All dcbs should be associated with a backend reference.
        ss_dassert(!true);
    }

    if (sesstate == SESSION_STATE_ROUTER_READY)
    {
        CHK_DCB(client_dcb);
        client_dcb->func.write(client_dcb, gwbuf_clone(errmsg));
    }
}

static bool reroute_stored_statement(ROUTER_CLIENT_SES *rses, backend_ref_t *old, GWBUF *stored)
{
    bool success = false;

    if (!session_trx_is_active(rses->client_dcb->session))
    {
        /**
         * Only try to retry the read if autocommit is enabled and we are
         * outside of a transaction
         */
        for (int i = 0; i < rses->rses_nbackends; i++)
        {
            backend_ref_t *bref = &rses->rses_backend_ref[i];

            if (BREF_IS_IN_USE(bref) && bref != old &&
                !SERVER_IS_MASTER(bref->ref->server) &&
                SERVER_IS_SLAVE(bref->ref->server))
            {
                /** Found a valid candidate; a non-master slave that's in use */
                if (bref->bref_dcb->func.write(bref->bref_dcb, stored))
                {
                    MXS_INFO("Retrying failed read at '%s'.", bref->ref->server->unique_name);
                    success = true;
                    break;
                }
            }
        }

        if (!success && rses->rses_master_ref && BREF_IS_IN_USE(rses->rses_master_ref))
        {
            /**
             * Either we failed to write to the slave or no valid slave was found.
             * Try to retry the read on the master.
             */
            backend_ref_t *bref = rses->rses_master_ref;

            if (bref->bref_dcb->func.write(bref->bref_dcb, stored))
            {
                MXS_INFO("Retrying failed read at '%s'.", bref->ref->server->unique_name);
                success = true;
            }
        }
    }

    return success;
}

/**
 * Check if there is backend reference pointing at failed DCB, and reset its
 * flags. Then clear DCB's callback and finally : try to find replacement(s)
 * for failed slave(s).
 *
 * This must be called with router lock.
 *
 * @param inst      router instance
 * @param rses      router client session
 * @param dcb       failed DCB
 * @param errmsg    error message which is sent to client if it is waiting
 *
 * @return true if there are enough backend connections to continue, false if
 * not
 */
static bool handle_error_new_connection(ROUTER_INSTANCE *inst,
                                        ROUTER_CLIENT_SES **rses,
                                        DCB *backend_dcb, GWBUF *errmsg)
{
    ROUTER_CLIENT_SES *myrses;
    SESSION *ses;
    int max_nslaves;
    int max_slave_rlag;
    backend_ref_t *bref;
    bool succp;

    myrses = *rses;
    ss_dassert(SPINLOCK_IS_LOCKED(&myrses->rses_lock));

    ses = backend_dcb->session;
    CHK_SESSION(ses);

    /**
     * If bref == NULL it has been replaced already with another one.
     */
    if ((bref = get_bref_from_dcb(myrses, backend_dcb)) == NULL)
    {
        return true;
    }
    CHK_BACKEND_REF(bref);

    /**
     * If query was sent through the bref and it is waiting for reply from
     * the backend server it is necessary to send an error to the client
     * because it is waiting for reply.
     */
    if (BREF_IS_WAITING_RESULT(bref))
    {
        GWBUF *stored;
        const SERVER *target;

        if (!session_take_stmt(backend_dcb->session, &stored, &target) ||
            target != bref->ref->server ||
            !reroute_stored_statement(*rses, bref, stored))
        {
            /**
             * We failed to route the stored statement or no statement was
             * stored for this server. Either way we can safely free the buffer.
             */
            gwbuf_free(stored);

            DCB *client_dcb = ses->client_dcb;
            client_dcb->func.write(client_dcb, gwbuf_clone(errmsg));
        }
    }

    close_failed_bref(bref, false);

    /**
     * Error handler is already called for this DCB because
     * it's not polling anymore. It can be assumed that
     * it succeed because rses isn't closed.
     */
    if (backend_dcb->state != DCB_STATE_POLLING)
    {
        return true;
    }
    /**
     * Remove callback because this DCB won't be used
     * unless it is reconnected later, and then the callback
     * is set again.
     */
    dcb_remove_callback(backend_dcb, DCB_REASON_NOT_RESPONDING,
                        &router_handle_state_switch, (void *)bref);

    max_nslaves = rses_get_max_slavecount(myrses, myrses->rses_nbackends);
    max_slave_rlag = rses_get_max_replication_lag(myrses);
    /**
     * Try to get replacement slave or at least the minimum
     * number of slave connections for router session.
     */
    if (inst->rwsplit_config.rw_disable_sescmd_hist)
    {
        succp = have_enough_servers(myrses, 1, myrses->rses_nbackends, inst) ? true : false;
    }
    else
    {
        succp = select_connect_backend_servers(&myrses->rses_master_ref,
                                               myrses->rses_backend_ref,
                                               myrses->rses_nbackends,
                                               max_nslaves, max_slave_rlag,
                                               myrses->rses_config.rw_slave_select_criteria,
                                               ses, inst, true);
    }

    return succp;
}

/**
 * @brief Calculate whether we have enough servers to route a query
 *
 * @param p_rses        Router session
 * @param min_nsrv      Minimum number of servers that is sufficient
 * @param nsrv          Actual number of servers
 * @param router        Router instance
 *
 * @return bool - whether enough, side effect is error logging
 */
static bool have_enough_servers(ROUTER_CLIENT_SES *rses, const int min_nsrv,
                                int router_nsrv, ROUTER_INSTANCE *router)
{
    bool succp;

    /** With too few servers session is not created */
    if (router_nsrv < min_nsrv ||
        MXS_MAX((rses)->rses_config.rw_max_slave_conn_count,
                (router_nsrv * (rses)->rses_config.rw_max_slave_conn_percent) /
                100) < min_nsrv)
    {
        if (router_nsrv < min_nsrv)
        {
            MXS_ERROR("Unable to start %s service. There are "
                      "too few backend servers available. Found %d "
                      "when %d is required.",
                      router->service->name, router_nsrv, min_nsrv);
        }
        else
        {
            int pct = (rses)->rses_config.rw_max_slave_conn_percent / 100;
            int nservers = router_nsrv * pct;

            if ((rses)->rses_config.rw_max_slave_conn_count < min_nsrv)
            {
                MXS_ERROR("Unable to start %s service. There are "
                          "too few backend servers configured in "
                          "MaxScale.cnf. Found %d when %d is required.",
                          router->service->name,
                          (rses)->rses_config.rw_max_slave_conn_count, min_nsrv);
            }
            if (nservers < min_nsrv)
            {
                double dbgpct = ((double)min_nsrv / (double)router_nsrv) * 100.0;
                MXS_ERROR("Unable to start %s service. There are "
                          "too few backend servers configured in "
                          "MaxScale.cnf. Found %d%% when at least %.0f%% "
                          "would be required.",
                          router->service->name,
                          (rses)->rses_config.rw_max_slave_conn_percent, dbgpct);
            }
        }
        succp = false;
    }
    else
    {
        succp = true;
    }
    return succp;
}

/**
 * @brief Refresh the instance by the given parameter value.
 *
 * Used by createInstance and newSession
 *
 * @param router    Router instance
 * @param singleparam   Parameter fo be reloaded
 *
 * Note: this part is not done. Needs refactoring.
 */
static void refreshInstance(ROUTER_INSTANCE *router,
                            CONFIG_PARAMETER *singleparam)
{
    CONFIG_PARAMETER *param;
    bool refresh_single;
    config_param_type_t paramtype;

    if (singleparam != NULL)
    {
        param = singleparam;
        refresh_single = true;
    }
    else
    {
        param = router->service->svc_config_param;
        refresh_single = false;
    }
    paramtype = config_get_paramtype(param);

    while (param != NULL)
    {
        /** Catch unused parameter types */
        ss_dassert(paramtype == COUNT_TYPE || paramtype == PERCENT_TYPE ||
                   paramtype == SQLVAR_TARGET_TYPE);

        if (paramtype == COUNT_TYPE)
        {
            if (strncmp(param->name, "max_slave_connections", MAX_PARAM_LEN) == 0)
            {
                int val;
                bool succp;

                router->rwsplit_config.rw_max_slave_conn_percent = 0;

                succp = config_get_valint(&val, param, NULL, paramtype);

                if (succp)
                {
                    router->rwsplit_config.rw_max_slave_conn_count = val;
                }
            }
            else if (strncmp(param->name, "max_slave_replication_lag",
                             MAX_PARAM_LEN) == 0)
            {
                int val;
                bool succp;

                succp = config_get_valint(&val, param, NULL, paramtype);

                if (succp)
                {
                    router->rwsplit_config.rw_max_slave_replication_lag = val;
                }
            }
        }
        else if (paramtype == PERCENT_TYPE)
        {
            if (strncmp(param->name, "max_slave_connections", MAX_PARAM_LEN) == 0)
            {
                int val;
                bool succp;

                router->rwsplit_config.rw_max_slave_conn_count = 0;

                succp = config_get_valint(&val, param, NULL, paramtype);

                if (succp)
                {
                    router->rwsplit_config.rw_max_slave_conn_percent = val;
                }
            }
        }
        else if (paramtype == SQLVAR_TARGET_TYPE)
        {
            if (strncmp(param->name, "use_sql_variables_in", MAX_PARAM_LEN) == 0)
            {
                target_t valtarget;
                bool succp;

                succp = config_get_valtarget(&valtarget, param, NULL, paramtype);

                if (succp)
                {
                    router->rwsplit_config.rw_use_sql_variables_in = valtarget;
                }
            }
        }

        if (refresh_single)
        {
            break;
        }
        param = param->next;
    }
}

/*
 * @brief   Release resources when createInstance fails to complete
 *
 * Internal to createInstance
 *
 * @param   router  Router instance
 *
 */
static void free_rwsplit_instance(ROUTER_INSTANCE *router)
{
    if (router)
    {
        MXS_FREE(router);
    }
}

/**
 * @brief Create backend server references
 *
 * This creates a new set of backend references for the client session. Currently
 * this is only used on startup but it could be used to dynamically change the
 * set of used servers.
 *
 * @param rses Client router session
 * @param dest Destination where the array of backens is stored
 * @param n_backend Number of items in the array
 * @return True on success, false on error
 */
static bool create_backends(ROUTER_CLIENT_SES *rses, backend_ref_t** dest, int* n_backend)
{
    backend_ref_t *backend_ref = (backend_ref_t *)MXS_CALLOC(1, *n_backend * sizeof(backend_ref_t));

    if (backend_ref == NULL)
    {
        return false;
    }

    int i = 0;

    for (SERVER_REF *sref = rses->router->service->dbref; sref && i < *n_backend; sref = sref->next)
    {
        if (sref->active)
        {
#if defined(SS_DEBUG)
            backend_ref[i].bref_chk_top = CHK_NUM_BACKEND_REF;
            backend_ref[i].bref_chk_tail = CHK_NUM_BACKEND_REF;
            backend_ref[i].bref_sescmd_cur.scmd_cur_chk_top = CHK_NUM_SESCMD_CUR;
            backend_ref[i].bref_sescmd_cur.scmd_cur_chk_tail = CHK_NUM_SESCMD_CUR;
#endif
            backend_ref[i].bref_state = 0;
            backend_ref[i].ref = sref;
            /** store pointers to sescmd list to both cursors */
            backend_ref[i].bref_sescmd_cur.scmd_cur_rses = rses;
            backend_ref[i].bref_sescmd_cur.scmd_cur_active = false;
            backend_ref[i].bref_sescmd_cur.scmd_cur_ptr_property =
                &rses->rses_properties[RSES_PROP_TYPE_SESCMD];
            backend_ref[i].bref_sescmd_cur.scmd_cur_cmd = NULL;
            i++;
        }
    }

    if (i < *n_backend)
    {
        MXS_INFO("The service reported %d servers but only took %d into use.", *n_backend, i);
        *n_backend = i;
    }

    *dest = backend_ref;
    return true;
}<|MERGE_RESOLUTION|>--- conflicted
+++ resolved
@@ -65,20 +65,8 @@
  * @endverbatim
  */
 
-<<<<<<< HEAD
 /** Maximum number of slaves */
 #define MAX_SLAVE_COUNT 255
-=======
-#define RW_CHK_DCB(b, d) \
-do{ \
-    if((d)->state == DCB_STATE_DISCONNECTED){ \
-        MXS_NOTICE("DCB was closed on line %d and another attempt to close it is  made on line %d." , \
-            (b) ? (b)->closed_at : -1, __LINE__); \
-        } \
-}while (false)
-
-#define RW_CLOSE_BREF(b) do{ if (b){ (b)->closed_at = __LINE__; } } while (false)
->>>>>>> 68965639
 
 static char *version_str = "V1.1.0";
 
@@ -1314,2149 +1302,10 @@
 
     CHK_DCB(problem_dcb);
 
-<<<<<<< HEAD
-    if (!rses_begin_locked_router_action(rses))
-    {
-        /** Session is already closed */
-=======
-                if (val != 0 || errno == 0)
-                {
-                    /** Set max. acceptable replication lag value for backend srv */
-                    rlag_max = val;
-                    MXS_INFO("Hint: max_slave_replication_lag=%d", rlag_max);
-                }
-            }
-            hint = hint->next;
-        } /*< while */
-
-        if (rlag_max == MAX_RLAG_UNDEFINED) /*< no rlag max hint, use config */
-        {
-            rlag_max = rses_get_max_replication_lag(rses);
-        }
-
-        /** target may be master or slave */
-        btype = route_target & TARGET_SLAVE ? BE_SLAVE : BE_MASTER;
-
-        /**
-         * Search backend server by name or replication lag.
-         * If it fails, then try to find valid slave or master.
-         */
-        succp = get_dcb(&target_dcb, rses, btype, named_server, rlag_max);
-
-        if (!succp)
-        {
-            if (TARGET_IS_NAMED_SERVER(route_target))
-            {
-                MXS_INFO("Was supposed to route to named server "
-                         "%s but couldn't find the server in a "
-                         "suitable state.", named_server);
-            }
-            else if (TARGET_IS_RLAG_MAX(route_target))
-            {
-                MXS_INFO("Was supposed to route to server with "
-                         "replication lag at most %d but couldn't "
-                         "find such a slave.", rlag_max);
-            }
-        }
-    }
-    else if (TARGET_IS_SLAVE(route_target))
-    {
-        btype = BE_SLAVE;
-
-        if (rlag_max == MAX_RLAG_UNDEFINED) /*< no rlag max hint, use config */
-        {
-            rlag_max = rses_get_max_replication_lag(rses);
-        }
-        /**
-         * Search suitable backend server, get DCB in target_dcb
-         */
-        succp = get_dcb(&target_dcb, rses, BE_SLAVE, NULL, rlag_max);
-
-        if (succp)
-        {
-#if defined(SS_EXTRA_DEBUG)
-            MXS_INFO("Found DCB for slave.");
-#endif
-            atomic_add(&inst->stats.n_slave, 1);
-        }
-        else
-        {
-            MXS_INFO("Was supposed to route to slave but finding suitable one failed.");
-        }
-    }
-    else if (TARGET_IS_MASTER(route_target))
-    {
-        DCB *curr_master_dcb = NULL;
-
-        succp = get_dcb(&curr_master_dcb, rses, BE_MASTER, NULL, MAX_RLAG_UNDEFINED);
-
-        if (succp && master_dcb == curr_master_dcb)
-        {
-            atomic_add(&inst->stats.n_master, 1);
-            target_dcb = master_dcb;
-        }
-        else
-        {
-            /** The original master is not available, we can't route the write */
-            if (rses->rses_config.rw_master_failure_mode == RW_ERROR_ON_WRITE)
-            {
-                succp = send_readonly_error(rses->client_dcb);
-
-                if (rses->rses_master_ref && BREF_IS_IN_USE(rses->rses_master_ref))
-                {
-                    close_failed_bref(rses->rses_master_ref, true);
-                    RW_CHK_DCB(rses->rses_master_ref, rses->rses_master_ref->bref_dcb);
-                    dcb_close(rses->rses_master_ref->bref_dcb);
-                    RW_CLOSE_BREF(rses->rses_master_ref);
-                }
-            }
-            else
-            {
-                log_master_routing_failure(rses, succp, master_dcb, curr_master_dcb);
-                succp = false;
-            }
-
-            rses_end_locked_router_action(rses);
-            goto retblock;
-        }
-    }
-
-    if (succp) /*< Have DCB of the target backend */
-    {
-        backend_ref_t *bref;
-        sescmd_cursor_t *scur;
-
-        bref = get_bref_from_dcb(rses, target_dcb);
-        scur = &bref->bref_sescmd_cur;
-
-        ss_dassert(target_dcb != NULL);
-
-        MXS_INFO("Route query to %s \t%s:%d <",
-                 (SERVER_IS_MASTER(bref->bref_backend->backend_server) ? "master"
-                  : "slave"), bref->bref_backend->backend_server->name,
-                 bref->bref_backend->backend_server->port);
-        /**
-         * Store current stmt if execution of previous session command
-         * hasn't completed yet.
-         */
-        if (sescmd_cursor_is_active(scur) && bref != rses->rses_master_ref)
-        {
-            bref->bref_pending_cmd = gwbuf_append(bref->bref_pending_cmd, gwbuf_clone(querybuf));
-            rses_end_locked_router_action(rses);
-            goto retblock;
-        }
-
-        if ((ret = target_dcb->func.write(target_dcb, gwbuf_clone(querybuf))) == 1)
-        {
-            backend_ref_t *bref;
-
-            atomic_add(&inst->stats.n_queries, 1);
-            /**
-             * Add one query response waiter to backend reference
-             */
-            bref = get_bref_from_dcb(rses, target_dcb);
-            bref_set_state(bref, BREF_QUERY_ACTIVE);
-            bref_set_state(bref, BREF_WAITING_RESULT);
-        }
-        else
-        {
-            MXS_ERROR("Routing query failed.");
-            succp = false;
-        }
-    }
-    rses_end_locked_router_action(rses);
-
-retblock :
-#if defined(SS_DEBUG2)
-    {
-        char *canonical_query_str;
-
-        canonical_query_str = skygw_get_canonical(querybuf);
-
-        if (canonical_query_str != NULL)
-        {
-            MXS_INFO("Canonical version: %s", canonical_query_str);
-            free(canonical_query_str);
-        }
-    }
-#endif
-    return succp;
-}
-
-/**
- * @node Acquires lock to router client session if it is not closed.
- *
- * Parameters:
- * @param rses - in, use
- *
- *
- * @return true if router session was not closed. If return value is true
- * it means that router is locked, and must be unlocked later. False, if
- * router was closed before lock was acquired.
- *
- *
- * @details (write detailed description here)
- *
- */
-static bool rses_begin_locked_router_action(ROUTER_CLIENT_SES *rses)
-{
-    bool succp = false;
-
-    if (rses == NULL)
-    {
-        return false;
-    }
-
-    CHK_CLIENT_RSES(rses);
-
-    if (rses->rses_closed)
-    {
-
-        goto return_succp;
-    }
-    spinlock_acquire(&rses->rses_lock);
-    if (rses->rses_closed)
-    {
-        spinlock_release(&rses->rses_lock);
-        goto return_succp;
-    }
-    succp = true;
-
-return_succp:
-    return succp;
-}
-
-/** to be inline'd */
-
-/**
- * @node Releases router client session lock.
- *
- * Parameters:
- * @param rses - <usage>
- *          <description>
- *
- * @return void
- *
- *
- * @details (write detailed description here)
- *
- */
-static void rses_end_locked_router_action(ROUTER_CLIENT_SES *rses)
-{
-    CHK_CLIENT_RSES(rses);
-    spinlock_release(&rses->rses_lock);
-}
-
-/**
- * Diagnostics routine
- *
- * Print query router statistics to the DCB passed in
- *
- * @param   instance    The router instance
- * @param   dcb     The DCB for diagnostic output
- */
-static void diagnostic(ROUTER *instance, DCB *dcb)
-{
-    ROUTER_CLIENT_SES *router_cli_ses;
-    ROUTER_INSTANCE *router = (ROUTER_INSTANCE *)instance;
-    int i = 0;
-    BACKEND *backend;
-    char *weightby;
-
-    spinlock_acquire(&router->lock);
-    router_cli_ses = router->connections;
-    while (router_cli_ses)
-    {
-        i++;
-        router_cli_ses = router_cli_ses->next;
-    }
-    spinlock_release(&router->lock);
-
-    double master_pct = 0.0, slave_pct = 0.0, all_pct = 0.0;
-
-    if (router->stats.n_queries > 0)
-    {
-        master_pct = ((double)router->stats.n_master / (double)router->stats.n_queries) * 100.0;
-        slave_pct = ((double)router->stats.n_slave / (double)router->stats.n_queries) * 100.0;
-        all_pct = ((double)router->stats.n_all / (double)router->stats.n_queries) * 100.0;
-    }
-
-    dcb_printf(dcb, "\tNumber of router sessions:           	%d\n",
-               router->stats.n_sessions);
-    dcb_printf(dcb, "\tCurrent no. of router sessions:      	%d\n", i);
-    dcb_printf(dcb, "\tNumber of queries forwarded:          	%d\n",
-               router->stats.n_queries);
-    dcb_printf(dcb, "\tNumber of queries forwarded to master:	%d (%.2f%%)\n",
-               router->stats.n_master, master_pct);
-    dcb_printf(dcb, "\tNumber of queries forwarded to slave: 	%d (%.2f%%)\n",
-               router->stats.n_slave, slave_pct);
-    dcb_printf(dcb, "\tNumber of queries forwarded to all:   	%d (%.2f%%)\n",
-               router->stats.n_all, all_pct);
-
-    if ((weightby = serviceGetWeightingParameter(router->service)) != NULL)
-    {
-        dcb_printf(dcb, "\tConnection distribution based on %s "
-                   "server parameter.\n",
-                   weightby);
-        dcb_printf(dcb, "\t\tServer               Target %%    Connections  "
-                   "Operations\n");
-        dcb_printf(dcb, "\t\t                               Global  Router\n");
-        for (i = 0; router->servers[i]; i++)
-        {
-            backend = router->servers[i];
-            dcb_printf(dcb, "\t\t%-20s %3.1f%%     %-6d  %-6d  %d\n",
-                       backend->backend_server->unique_name, (float)backend->weight / 10,
-                       backend->backend_server->stats.n_current, backend->backend_conn_count,
-                       backend->backend_server->stats.n_current_ops);
-        }
-    }
-}
-
-/**
- * Client Reply routine
- *
- * The routine will reply to client for session change with master server data
- *
- * @param   instance    The router instance
- * @param   router_session  The router session
- * @param   backend_dcb The backend DCB
- * @param   queue       The GWBUF with reply data
- */
-static void clientReply(ROUTER *instance, void *router_session, GWBUF *writebuf,
-                        DCB *backend_dcb)
-{
-    DCB *client_dcb;
-    ROUTER_INSTANCE *router_inst;
-    ROUTER_CLIENT_SES *router_cli_ses;
-    sescmd_cursor_t *scur = NULL;
-    backend_ref_t *bref;
-
-    router_cli_ses = (ROUTER_CLIENT_SES *)router_session;
-    router_inst = (ROUTER_INSTANCE *)instance;
-    CHK_CLIENT_RSES(router_cli_ses);
-
-    /**
-     * Lock router client session for secure read of router session members.
-     * Note that this could be done without lock by using version #
-     */
-    if (!rses_begin_locked_router_action(router_cli_ses))
-    {
-        print_error_packet(router_cli_ses, writebuf, backend_dcb);
-        goto lock_failed;
-    }
-    /** Holding lock ensures that router session remains open */
-    ss_dassert(backend_dcb->session != NULL);
-    client_dcb = backend_dcb->session->client_dcb;
-
-    /** Unlock */
-    rses_end_locked_router_action(router_cli_ses);
-    /**
-     * 1. Check if backend received reply to sescmd.
-     * 2. Check sescmd's state whether OK_PACKET has been
-     *    sent to client already and if not, lock property cursor,
-     *    reply to client, and move property cursor forward. Finally
-     *    release the lock.
-     * 3. If reply for this sescmd is sent, lock property cursor
-     *    and
-     */
-    if (client_dcb == NULL)
-    {
-        gwbuf_free(writebuf);
-        /** Log that client was closed before reply */
-        goto lock_failed;
-    }
-    /** Lock router session */
-    if (!rses_begin_locked_router_action(router_cli_ses))
-    {
-        /** Log to debug that router was closed */
-        goto lock_failed;
-    }
-    bref = get_bref_from_dcb(router_cli_ses, backend_dcb);
-
-#if !defined(FOR_BUG548_FIX_ONLY)
-    /** This makes the issue becoming visible in poll.c */
-    if (bref == NULL)
-    {
-        /** Unlock router session */
-        rses_end_locked_router_action(router_cli_ses);
-        goto lock_failed;
-    }
-#endif
-
-    CHK_BACKEND_REF(bref);
-    scur = &bref->bref_sescmd_cur;
-    /**
-     * Active cursor means that reply is from session command
-     * execution.
-     */
-    if (sescmd_cursor_is_active(scur))
-    {
-        if (MXS_LOG_PRIORITY_IS_ENABLED(LOG_ERR) &&
-            MYSQL_IS_ERROR_PACKET(((uint8_t *)GWBUF_DATA(writebuf))))
-        {
-            uint8_t *buf = (uint8_t *)GWBUF_DATA((scur->scmd_cur_cmd->my_sescmd_buf));
-            uint8_t *replybuf = (uint8_t *)GWBUF_DATA(writebuf);
-            size_t len = MYSQL_GET_PACKET_LEN(buf);
-            size_t replylen = MYSQL_GET_PACKET_LEN(replybuf);
-            char *err = strndup(&((char *)replybuf)[8], 5);
-            char *replystr = strndup(&((char *)replybuf)[13], replylen - 4 - 5);
-
-            ss_dassert(len + 4 == GWBUF_LENGTH(scur->scmd_cur_cmd->my_sescmd_buf));
-
-            MXS_ERROR("Failed to execute session command in %s:%d. Error was: %s %s",
-                      bref->bref_backend->backend_server->name,
-                      bref->bref_backend->backend_server->port, err, replystr);
-            free(err);
-            free(replystr);
-        }
-
-        if (GWBUF_IS_TYPE_SESCMD_RESPONSE(writebuf))
-        {
-            /**
-             * Discard all those responses that have already been sent to
-             * the client. Return with buffer including response that
-             * needs to be sent to client or NULL.
-             */
-            bool rconn = false;
-            writebuf = sescmd_cursor_process_replies(writebuf, bref, &rconn);
-
-            if (rconn && !router_inst->rwsplit_config.rw_disable_sescmd_hist)
-            {
-                select_connect_backend_servers(
-                    &router_cli_ses->rses_master_ref, router_cli_ses->rses_backend_ref,
-                    router_cli_ses->rses_nbackends,
-                    router_cli_ses->rses_config.rw_max_slave_conn_count,
-                    router_cli_ses->rses_config.rw_max_slave_replication_lag,
-                    router_cli_ses->rses_config.rw_slave_select_criteria,
-                    router_cli_ses->rses_master_ref->bref_dcb->session,
-                    router_cli_ses->router,
-                    true);
-            }
-        }
-        /**
-         * If response will be sent to client, decrease waiter count.
-         * This applies to session commands only. Counter decrement
-         * for other type of queries is done outside this block.
-         */
-
-        /** Set response status as replied */
-        bref_clear_state(bref, BREF_WAITING_RESULT);
-    }
-    /**
-     * Clear BREF_QUERY_ACTIVE flag and decrease waiter counter.
-     * This applies for queries  other than session commands.
-     */
-    else if (BREF_IS_QUERY_ACTIVE(bref))
-    {
-        bref_clear_state(bref, BREF_QUERY_ACTIVE);
-        /** Set response status as replied */
-        bref_clear_state(bref, BREF_WAITING_RESULT);
-    }
-
-    if (writebuf != NULL && client_dcb != NULL)
-    {
-        /** Write reply to client DCB */
-        SESSION_ROUTE_REPLY(backend_dcb->session, writebuf);
-    }
-    /** Unlock router session */
-    rses_end_locked_router_action(router_cli_ses);
-
-    /** Lock router session */
-    if (!rses_begin_locked_router_action(router_cli_ses))
-    {
-        /** Log to debug that router was closed */
-        goto lock_failed;
-    }
-    /** There is one pending session command to be executed. */
-    if (sescmd_cursor_is_active(scur))
-    {
-        bool succp;
-
-        MXS_INFO("Backend %s:%d processed reply and starts to execute "
-                 "active cursor.", bref->bref_backend->backend_server->name,
-                 bref->bref_backend->backend_server->port);
-
-        succp = execute_sescmd_in_backend(bref);
-
-        if (!succp)
-        {
-            MXS_INFO("Backend %s:%d failed to execute session command.",
-                     bref->bref_backend->backend_server->name,
-                     bref->bref_backend->backend_server->port);
-        }
-    }
-    else if (bref->bref_pending_cmd != NULL) /*< non-sescmd is waiting to be routed */
-    {
-        int ret;
-
-        CHK_GWBUF(bref->bref_pending_cmd);
-
-        if ((ret = bref->bref_dcb->func.write(bref->bref_dcb,
-                       gwbuf_clone(bref->bref_pending_cmd))) == 1)
-        {
-            ROUTER_INSTANCE* inst = (ROUTER_INSTANCE *)instance;
-            atomic_add(&inst->stats.n_queries, 1);
-            /**
-             * Add one query response waiter to backend reference
-             */
-            bref_set_state(bref, BREF_QUERY_ACTIVE);
-            bref_set_state(bref, BREF_WAITING_RESULT);
-        }
-        else
-        {
-            char* sql = modutil_get_SQL(bref->bref_pending_cmd);
-
-            if (sql)
-            {
-                MXS_ERROR("Routing query \"%s\" failed.", sql);
-                free(sql);
-            }
-            else
-            {
-                MXS_ERROR("Failed to route query.");
-            }
-        }
-        gwbuf_free(bref->bref_pending_cmd);
-        bref->bref_pending_cmd = NULL;
-    }
-    /** Unlock router session */
-    rses_end_locked_router_action(router_cli_ses);
-
-lock_failed:
-    return;
-}
-
-/** Compare nunmber of connections from this router in backend servers */
-int bref_cmp_router_conn(const void *bref1, const void *bref2)
-{
-    BACKEND *b1 = ((backend_ref_t *)bref1)->bref_backend;
-    BACKEND *b2 = ((backend_ref_t *)bref2)->bref_backend;
-
-    if (b1->weight == 0 && b2->weight == 0)
-    {
-        return b1->backend_server->stats.n_current -
-               b2->backend_server->stats.n_current;
-    }
-    else if (b1->weight == 0)
-    {
-        return 1;
-    }
-    else if (b2->weight == 0)
-    {
-        return -1;
-    }
-
-    return ((1000 + 1000 * b1->backend_conn_count) / b1->weight) -
-           ((1000 + 1000 * b2->backend_conn_count) / b2->weight);
-}
-
-/** Compare nunmber of global connections in backend servers */
-int bref_cmp_global_conn(const void *bref1, const void *bref2)
-{
-    BACKEND *b1 = ((backend_ref_t *)bref1)->bref_backend;
-    BACKEND *b2 = ((backend_ref_t *)bref2)->bref_backend;
-
-    if (b1->weight == 0 && b2->weight == 0)
-    {
-        return b1->backend_server->stats.n_current -
-               b2->backend_server->stats.n_current;
-    }
-    else if (b1->weight == 0)
-    {
-        return 1;
-    }
-    else if (b2->weight == 0)
-    {
-        return -1;
-    }
-
-    return ((1000 + 1000 * b1->backend_server->stats.n_current) / b1->weight) -
-           ((1000 + 1000 * b2->backend_server->stats.n_current) / b2->weight);
-}
-
-/** Compare relication lag between backend servers */
-int bref_cmp_behind_master(const void *bref1, const void *bref2)
-{
-    BACKEND *b1 = ((backend_ref_t *)bref1)->bref_backend;
-    BACKEND *b2 = ((backend_ref_t *)bref2)->bref_backend;
-
-    return ((b1->backend_server->rlag < b2->backend_server->rlag) ? -1
-            : ((b1->backend_server->rlag > b2->backend_server->rlag) ? 1 : 0));
-}
-
-/** Compare nunmber of current operations in backend servers */
-int bref_cmp_current_load(const void *bref1, const void *bref2)
-{
-    SERVER *s1 = ((backend_ref_t *)bref1)->bref_backend->backend_server;
-    SERVER *s2 = ((backend_ref_t *)bref2)->bref_backend->backend_server;
-    BACKEND *b1 = ((backend_ref_t *)bref1)->bref_backend;
-    BACKEND *b2 = ((backend_ref_t *)bref2)->bref_backend;
-
-    if (b1->weight == 0 && b2->weight == 0)
-    {
-        return b1->backend_server->stats.n_current -
-               b2->backend_server->stats.n_current;
-    }
-    else if (b1->weight == 0)
-    {
-        return 1;
-    }
-    else if (b2->weight == 0)
-    {
-        return -1;
-    }
-
-    return ((1000 * s1->stats.n_current_ops) - b1->weight) -
-           ((1000 * s2->stats.n_current_ops) - b2->weight);
-}
-
-static void bref_clear_state(backend_ref_t *bref, bref_state_t state)
-{
-    if (bref == NULL)
-    {
-        MXS_ERROR("[%s] Error: NULL parameter.", __FUNCTION__);
-        return;
-    }
-
-    if ((state & BREF_WAITING_RESULT) && (bref->bref_state & BREF_WAITING_RESULT))
-    {
-        int prev1;
-        int prev2;
-
-        /** Decrease waiter count */
-        prev1 = atomic_add(&bref->bref_num_result_wait, -1);
-
-        if (prev1 <= 0)
-        {
-            atomic_add(&bref->bref_num_result_wait, 1);
-        }
-        else
-        {
-            /** Decrease global operation count */
-            prev2 = atomic_add(&bref->bref_backend->backend_server->stats.n_current_ops, -1);
-            ss_dassert(prev2 > 0);
-            if (prev2 <= 0)
-            {
-                MXS_ERROR("[%s] Error: negative current operation count in backend %s:%u",
-                          __FUNCTION__, bref->bref_backend->backend_server->name,
-                          bref->bref_backend->backend_server->port);
-            }
-        }
-    }
-
-    bref->bref_state &= ~state;
-}
-
-static void bref_set_state(backend_ref_t *bref, bref_state_t state)
-{
-    if (bref == NULL)
-    {
-        MXS_ERROR("[%s] Error: NULL parameter.", __FUNCTION__);
-        return;
-    }
-
-    if ((state & BREF_WAITING_RESULT) && (bref->bref_state & BREF_WAITING_RESULT) == 0)
-    {
-        int prev1;
-        int prev2;
-
-        /** Increase waiter count */
-        prev1 = atomic_add(&bref->bref_num_result_wait, 1);
-        ss_dassert(prev1 >= 0);
-        if (prev1 < 0)
-        {
-            MXS_ERROR("[%s] Error: negative number of connections waiting for "
-                      "results in backend %s:%u",
-                      __FUNCTION__, bref->bref_backend->backend_server->name,
-                      bref->bref_backend->backend_server->port);
-        }
-        /** Increase global operation count */
-        prev2 =
-            atomic_add(&bref->bref_backend->backend_server->stats.n_current_ops, 1);
-        ss_dassert(prev2 >= 0);
-        if (prev2 < 0)
-        {
-            MXS_ERROR("[%s] Error: negative current operation count in backend %s:%u",
-                      __FUNCTION__, bref->bref_backend->backend_server->name,
-                      bref->bref_backend->backend_server->port);
-        }
-    }
-
-    bref->bref_state |= state;
-}
-
-/**
- * @brief Connect a server
- *
- * Connects to a server, adds callbacks to the created DCB and updates
- * router statistics. If @p execute_history is true, the session command
- * history will be executed on this server.
- *
- * @param b Router's backend structure for the server
- * @param session Client's session object
- * @param execute_history Execute session command history
- * @return True if successful, false if an error occurred
- */
-bool connect_server(backend_ref_t *bref, SESSION *session, bool execute_history)
-{
-    SERVER *serv = bref->bref_backend->backend_server;
-    bool rval = false;
-
-    bref->bref_dcb = dcb_connect(serv, session, serv->protocol);
-
-    if (bref->bref_dcb != NULL)
-    {
-        bref_clear_state(bref, BREF_CLOSED);
-        bref->closed_at = 0;
-
-        if (!execute_history || execute_sescmd_history(bref))
-        {
-            /** Add a callback for unresponsive server */
-            dcb_add_callback(bref->bref_dcb, DCB_REASON_NOT_RESPONDING,
-                             &router_handle_state_switch, (void *) bref);
-            bref->bref_state = 0;
-            bref_set_state(bref, BREF_IN_USE);
-            atomic_add(&bref->bref_backend->backend_conn_count, 1);
-            rval = true;
-        }
-        else
-        {
-            MXS_ERROR("Failed to execute session command in %s (%s:%d). See earlier "
-                      "errors for more details.",
-                      bref->bref_backend->backend_server->unique_name,
-                      bref->bref_backend->backend_server->name,
-                      bref->bref_backend->backend_server->port);
-            RW_CHK_DCB(bref, bref->bref_dcb);
-            dcb_close(bref->bref_dcb);
-            RW_CLOSE_BREF(bref);
-            bref->bref_dcb = NULL;
-        }
-    }
-    else
-    {
-        MXS_ERROR("Unable to establish connection with server %s:%d",
-                  serv->name, serv->port);
-    }
-
-    return rval;
-}
-
-/**
- * @brief Log server connections
- *
- * @param select_criteria Slave selection criteria
- * @param backend_ref Backend reference array
- * @param router_nservers Number of backends in @p backend_ref
- */
-void log_server_connections(select_criteria_t select_criteria,
-                            backend_ref_t *backend_ref, int router_nservers)
-{
-    if (select_criteria == LEAST_GLOBAL_CONNECTIONS ||
-        select_criteria == LEAST_ROUTER_CONNECTIONS ||
-        select_criteria == LEAST_BEHIND_MASTER ||
-        select_criteria == LEAST_CURRENT_OPERATIONS)
-    {
-        MXS_INFO("Servers and %s connection counts:",
-                 select_criteria == LEAST_GLOBAL_CONNECTIONS ? "all MaxScale"
-                 : "router");
-
-        for (int i = 0; i < router_nservers; i++)
-        {
-            BACKEND *b = backend_ref[i].bref_backend;
-
-            switch (select_criteria)
-            {
-                case LEAST_GLOBAL_CONNECTIONS:
-                    MXS_INFO("MaxScale connections : %d in \t%s:%d %s",
-                             b->backend_server->stats.n_current, b->backend_server->name,
-                             b->backend_server->port, STRSRVSTATUS(b->backend_server));
-                    break;
-
-                case LEAST_ROUTER_CONNECTIONS:
-                    MXS_INFO("RWSplit connections : %d in \t%s:%d %s",
-                             b->backend_conn_count, b->backend_server->name,
-                             b->backend_server->port, STRSRVSTATUS(b->backend_server));
-                    break;
-
-                case LEAST_CURRENT_OPERATIONS:
-                    MXS_INFO("current operations : %d in \t%s:%d %s",
-                             b->backend_server->stats.n_current_ops,
-                             b->backend_server->name, b->backend_server->port,
-                             STRSRVSTATUS(b->backend_server));
-                    break;
-
-                case LEAST_BEHIND_MASTER:
-                    MXS_INFO("replication lag : %d in \t%s:%d %s",
-                             b->backend_server->rlag, b->backend_server->name,
-                             b->backend_server->port, STRSRVSTATUS(b->backend_server));
-                default:
-                    break;
-            }
-        }
-    }
-}
-
-/**
- * @brief Check whether it's possible to connect to this server
- *
- * @param bref Backend reference
- * @return True if a connection to this server can be attempted
- */
-static bool bref_valid_for_connect(const backend_ref_t *bref)
-{
-    return !BREF_HAS_FAILED(bref) &&
-        SERVER_IS_RUNNING(bref->bref_backend->backend_server);
-}
-
-/**
- * Check whether it's possible to use this server as a slave
- *
- * @param bref Backend reference
- * @param master_host The master server
- * @return True if this server is a valid slave candidate
- */
-static bool bref_valid_for_slave(const backend_ref_t *bref, const SERVER *master_host)
-{
-    SERVER *server = bref->bref_backend->backend_server;
-
-    return (SERVER_IS_SLAVE(server) || SERVER_IS_RELAY_SERVER(server)) &&
-        (master_host == NULL || (server != master_host));
-}
-
-/**
- * @brief Find the best slave candidate
- *
- * This function iterates through @c bref and tries to find the best backend
- * reference that is not in use. @c cmpfun will be called to compare the backends.
- *
- * @param bref Backend reference
- * @param n Size of @c bref
- * @param master The master server
- * @param cmpfun qsort() compatible comparison function
- * @return The best slave backend reference or NULL if no candidates could be found
- */
-backend_ref_t* get_slave_candidate(backend_ref_t *bref, int n, const SERVER *master,
-                                   int (*cmpfun)(const void *, const void *))
-{
-    backend_ref_t *candidate = NULL;
-
-    for (int i = 0; i < n; i++)
-    {
-        if (!BREF_IS_IN_USE(&bref[i]) &&
-            bref_valid_for_connect(&bref[i]) &&
-            bref_valid_for_slave(&bref[i], master))
-        {
-            if (candidate)
-            {
-                if (cmpfun(candidate, &bref[i]) > 0)
-                {
-                    candidate = &bref[i];
-                }
-            }
-            else
-            {
-                candidate = &bref[i];
-            }
-        }
-    }
-
-    return candidate;
-}
-
-/**
- * @brief Search suitable backend servers from those of router instance
- *
- * It is assumed that there is only one master among servers of a router instance.
- * As a result, the first master found is chosen. There will possibly be more
- * backend references than connected backends because only those in correct state
- * are connected to.
- *
- * @param p_master_ref Pointer to location where master's backend reference is to  be stored
- * @param backend_ref Pointer to backend server reference object array
- * @param router_nservers Number of backend server pointers pointed to by @p backend_ref
- * @param max_nslaves Upper limit for the number of slaves
- * @param max_slave_rlag Maximum allowed replication lag for any slave
- * @param select_criteria Slave selection criteria
- * @param session Client session
- * @param router Router instance
- * @return true, if at least one master and one slave was found.
- */
-static bool select_connect_backend_servers(backend_ref_t **p_master_ref,
-                                           backend_ref_t *backend_ref,
-                                           int router_nservers, int max_nslaves,
-                                           int max_slave_rlag,
-                                           select_criteria_t select_criteria,
-                                           SESSION *session,
-                                           ROUTER_INSTANCE *router,
-                                           bool active_session)
-{
-    if (p_master_ref == NULL || backend_ref == NULL)
-    {
-        MXS_ERROR("Master reference (%p) or backend reference (%p) is NULL.",
-                  p_master_ref, backend_ref);
-        ss_dassert(false);
-        return false;
-    }
-
-    /* get the root Master */
-    BACKEND *master_backend = get_root_master(backend_ref, router_nservers);
-    SERVER  *master_host = master_backend ? master_backend->backend_server : NULL;
-
-    if (router->rwsplit_config.rw_master_failure_mode == RW_FAIL_INSTANTLY &&
-        (master_host == NULL || SERVER_IS_DOWN(master_host)))
-    {
-        MXS_ERROR("Couldn't find suitable Master from %d candidates.", router_nservers);
-        return false;
-    }
-
-    /**
-     * New session:
-     *
-     * Connect to both master and slaves
-     *
-     * Existing session:
-     *
-     * Master is already connected or we don't have a master. The function was
-     * called because new slaves must be selected to replace failed ones.
-     */
-    bool master_connected = active_session || *p_master_ref != NULL;
-
-    /** Check slave selection criteria and set compare function */
-    int (*p)(const void *, const void *) = criteria_cmpfun[select_criteria];
-    ss_dassert(p);
-
-    SERVER *old_master = *p_master_ref ? (*p_master_ref)->bref_backend->backend_server : NULL;
-
-    if (MXS_LOG_PRIORITY_IS_ENABLED(LOG_INFO))
-    {
-        log_server_connections(select_criteria, backend_ref, router_nservers);
-    }
-
-    int slaves_found = 0;
-    int slaves_connected = 0;
-    const int min_nslaves = 0; /*< not configurable at the time */
-    bool succp = false;
-
-    if (!master_connected)
-    {
-        /** Find a master server */
-        for (int i = 0; i < router_nservers; i++)
-        {
-            SERVER *serv = backend_ref[i].bref_backend->backend_server;
-
-            if (bref_valid_for_connect(&backend_ref[i]) &&
-                master_host && serv == master_host)
-            {
-                if (connect_server(&backend_ref[i], session, false))
-                {
-                    *p_master_ref = &backend_ref[i];
-                    break;
-                }
-            }
-        }
-    }
-
-    /** Calculate how many connections we already have */
-    for (int i = 0; i < router_nservers; i++)
-    {
-        if (bref_valid_for_connect(&backend_ref[i]) &&
-            bref_valid_for_slave(&backend_ref[i], master_host))
-        {
-            slaves_found += 1;
-
-            if (BREF_IS_IN_USE(&backend_ref[i]))
-            {
-                slaves_connected += 1;
-            }
-        }
-    }
-
-    ss_dassert(slaves_connected < max_nslaves || max_nslaves == 0);
-
-    if (max_nslaves > 0 && slaves_connected == max_nslaves)
-    {
-        MXS_ERROR("Unexpected reconnection of slave servers. Found %d slaves with "
-                  "a maximum of %d connected slaves.", slaves_found, max_nslaves);
-    }
-
-    backend_ref_t *bref = get_slave_candidate(backend_ref, router_nservers, master_host, p);
-
-    /** Connect to all possible slaves */
-    while (bref && slaves_connected < max_nslaves)
-    {
-        if (connect_server(bref, session, true))
-        {
-            slaves_connected += 1;
-        }
-        else
-        {
-            /** Failed to connect, mark server as failed */
-            bref_set_state(bref, BREF_FATAL_FAILURE);
-        }
-
-        bref = get_slave_candidate(backend_ref, router_nservers, master_host, p);
-    }
-
-    /**
-     * Successful cases
-     */
-    if (slaves_connected >= min_nslaves && slaves_connected <= max_nslaves)
-    {
-        succp = true;
-
-        if (MXS_LOG_PRIORITY_IS_ENABLED(LOG_INFO))
-        {
-            if (slaves_connected < max_nslaves)
-            {
-                MXS_INFO("Couldn't connect to maximum number of "
-                         "slaves. Connected successfully to %d slaves "
-                         "of %d of them.", slaves_connected, slaves_found);
-            }
-
-            for (int i = 0; i < router_nservers; i++)
-            {
-                if (BREF_IS_IN_USE((&backend_ref[i])))
-                {
-                    MXS_INFO("Selected %s in \t%s:%d",
-                             STRSRVSTATUS(backend_ref[i].bref_backend->backend_server),
-                             backend_ref[i].bref_backend->backend_server->name,
-                             backend_ref[i].bref_backend->backend_server->port);
-                }
-            } /* for */
-        }
-    }
-        /** Failure cases */
-    else
-    {
-        MXS_ERROR("Couldn't establish required amount of slave connections for "
-                  "router session. Would need between %d and %d slaves but only have %d.",
-                  min_nslaves, max_nslaves, slaves_connected);
-
-        /** Clean up connections */
-        for (int i = 0; i < router_nservers; i++)
-        {
-            if (BREF_IS_IN_USE((&backend_ref[i])))
-            {
-                ss_dassert(backend_ref[i].bref_backend->backend_conn_count > 0);
-
-                close_failed_bref(&backend_ref[i], true);
-
-                /** Decrease backend's connection counter. */
-                atomic_add(&backend_ref[i].bref_backend->backend_conn_count, -1);
-                RW_CHK_DCB(&backend_ref[i], backend_ref[i].bref_dcb);
-                dcb_close(backend_ref[i].bref_dcb);
-                RW_CLOSE_BREF(&backend_ref[i]);
-            }
-        }
-    }
-
-    return succp;
-}
-
-/**
- * Create a generic router session property strcture.
- */
-static rses_property_t *rses_property_init(rses_property_type_t prop_type)
-{
-    rses_property_t *prop;
-
-    prop = (rses_property_t *)calloc(1, sizeof(rses_property_t));
-    if (prop == NULL)
-    {
-        MXS_ERROR("Error: Malloc returned NULL. (%s:%d)", __FILE__, __LINE__);
-        return NULL;
-    }
-    prop->rses_prop_type = prop_type;
-#if defined(SS_DEBUG)
-    prop->rses_prop_chk_top = CHK_NUM_ROUTER_PROPERTY;
-    prop->rses_prop_chk_tail = CHK_NUM_ROUTER_PROPERTY;
-#endif
-
-    CHK_RSES_PROP(prop);
-    return prop;
-}
-
-/**
- * Property is freed at the end of router client session.
- */
-static void rses_property_done(rses_property_t *prop)
-{
-    if (prop == NULL)
-    {
-        MXS_ERROR("[%s] Error: NULL parameter.", __FUNCTION__);
-        return;
-    }
-    CHK_RSES_PROP(prop);
-
-    switch (prop->rses_prop_type)
-    {
-        case RSES_PROP_TYPE_SESCMD:
-            mysql_sescmd_done(&prop->rses_prop_data.sescmd);
-            break;
-
-        case RSES_PROP_TYPE_TMPTABLES:
-            hashtable_free(prop->rses_prop_data.temp_tables);
-            break;
-
-        default:
-            MXS_DEBUG("%lu [rses_property_done] Unknown property type %d "
-                      "in property %p", pthread_self(), prop->rses_prop_type, prop);
-
-            ss_dassert(false);
-            break;
-    }
-    free(prop);
-}
-
-/**
- * Add property to the router_client_ses structure's rses_properties
- * array. The slot is determined by the type of property.
- * In each slot there is a list of properties of similar type.
- *
- * Router client session must be locked.
- */
-static int rses_property_add(ROUTER_CLIENT_SES *rses, rses_property_t *prop)
-{
-    if (rses == NULL)
-    {
-        MXS_ERROR("Router client session is NULL. (%s:%d)", __FILE__, __LINE__);
-        return -1;
-    }
-    if (prop == NULL)
-    {
-        MXS_ERROR("Router client session property is NULL. (%s:%d)", __FILE__, __LINE__);
-        return -1;
-    }
-    rses_property_t *p;
-
-    CHK_CLIENT_RSES(rses);
-    CHK_RSES_PROP(prop);
-    ss_dassert(SPINLOCK_IS_LOCKED(&rses->rses_lock));
-
-    prop->rses_prop_rsession = rses;
-    p = rses->rses_properties[prop->rses_prop_type];
-
-    if (p == NULL)
-    {
-        rses->rses_properties[prop->rses_prop_type] = prop;
-    }
-    else
-    {
-        while (p->rses_prop_next != NULL)
-        {
-            p = p->rses_prop_next;
-        }
-        p->rses_prop_next = prop;
-    }
-    return 0;
-}
-
-/**
- * Router session must be locked.
- * Return session command pointer if succeed, NULL if failed.
- */
-static mysql_sescmd_t *rses_property_get_sescmd(rses_property_t *prop)
-{
-    mysql_sescmd_t *sescmd;
-
-    if (prop == NULL)
-    {
-        MXS_ERROR("[%s] Error: NULL parameter.", __FUNCTION__);
-        return NULL;
-    }
-
-    CHK_RSES_PROP(prop);
-    ss_dassert(prop->rses_prop_rsession == NULL ||
-               SPINLOCK_IS_LOCKED(&prop->rses_prop_rsession->rses_lock));
-
-    sescmd = &prop->rses_prop_data.sescmd;
-
-    if (sescmd != NULL)
-    {
-        CHK_MYSQL_SESCMD(sescmd);
-    }
-    return sescmd;
-}
-
-/**
- * Create session command property.
- */
-static mysql_sescmd_t *mysql_sescmd_init(rses_property_t *rses_prop,
-                                         GWBUF *sescmd_buf,
-                                         unsigned char packet_type,
-                                         ROUTER_CLIENT_SES *rses)
-{
-    mysql_sescmd_t *sescmd;
-
-    CHK_RSES_PROP(rses_prop);
-    /** Can't call rses_property_get_sescmd with uninitialized sescmd */
-    sescmd = &rses_prop->rses_prop_data.sescmd;
-    sescmd->my_sescmd_prop = rses_prop; /*< reference to owning property */
-#if defined(SS_DEBUG)
-    sescmd->my_sescmd_chk_top = CHK_NUM_MY_SESCMD;
-    sescmd->my_sescmd_chk_tail = CHK_NUM_MY_SESCMD;
-#endif
-    /** Set session command buffer */
-    sescmd->my_sescmd_buf = sescmd_buf;
-    sescmd->my_sescmd_packet_type = packet_type;
-    sescmd->position = atomic_add(&rses->pos_generator, 1);
-
-    return sescmd;
-}
-
-static void mysql_sescmd_done(mysql_sescmd_t *sescmd)
-{
-    if (sescmd == NULL)
-    {
-        MXS_ERROR("[%s] Error: NULL parameter.", __FUNCTION__);
-        return;
-    }
-    CHK_RSES_PROP(sescmd->my_sescmd_prop);
-    gwbuf_free(sescmd->my_sescmd_buf);
-    memset(sescmd, 0, sizeof(mysql_sescmd_t));
-}
-
-/**
- * All cases where backend message starts at least with one response to session
- * command are handled here.
- * Read session commands from property list. If command is already replied,
- * discard packet. Else send reply to client. In both cases move cursor forward
- * until all session command replies are handled.
- *
- * Cases that are expected to happen and which are handled:
- * s = response not yet replied to client, S = already replied response,
- * q = query
- * 1. q+        for example : select * from mysql.user
- * 2. s+        for example : set autocommit=1
- * 3. S+
- * 4. sq+
- * 5. Sq+
- * 6. Ss+
- * 7. Ss+q+
- * 8. S+q+
- * 9. s+q+
- */
-static GWBUF *sescmd_cursor_process_replies(GWBUF *replybuf,
-                                            backend_ref_t *bref,
-                                            bool *reconnect)
-{
-    mysql_sescmd_t *scmd;
-    sescmd_cursor_t *scur;
-    ROUTER_CLIENT_SES *ses;
-
-    scur = &bref->bref_sescmd_cur;
-    ss_dassert(SPINLOCK_IS_LOCKED(&(scur->scmd_cur_rses->rses_lock)));
-    scmd = sescmd_cursor_get_command(scur);
-    ses = (*scur->scmd_cur_ptr_property)->rses_prop_rsession;
-    CHK_GWBUF(replybuf);
-
-    /**
-     * Walk through packets in the message and the list of session
-     * commands.
-     */
-    while (scmd != NULL && replybuf != NULL)
-    {
-        bref->reply_cmd = *((unsigned char *)replybuf->start + 4);
-        scur->position = scmd->position;
-        /** Faster backend has already responded to client : discard */
-        if (scmd->my_sescmd_is_replied)
-        {
-            bool last_packet = false;
-
-            CHK_GWBUF(replybuf);
-
-            while (!last_packet)
-            {
-                int buflen;
-
-                buflen = GWBUF_LENGTH(replybuf);
-                last_packet = GWBUF_IS_TYPE_RESPONSE_END(replybuf);
-                /** discard packet */
-                replybuf = gwbuf_consume(replybuf, buflen);
-            }
-            /** Set response status received */
-            bref_clear_state(bref, BREF_WAITING_RESULT);
-
-            if (bref->reply_cmd != scmd->reply_cmd && BREF_IS_IN_USE(bref))
-            {
-                MXS_ERROR("Slave server '%s': response differs from master's response. "
-                          "Closing connection due to inconsistent session state.",
-                          bref->bref_backend->backend_server->unique_name);
-
-                close_failed_bref(bref, true);
-
-                if (bref->bref_dcb)
-                {
-                    RW_CHK_DCB(bref, bref->bref_dcb);
-                    dcb_close(bref->bref_dcb);
-                    RW_CLOSE_BREF(bref);
-                }
-                *reconnect = true;
-                gwbuf_free(replybuf);
-                replybuf = NULL;
-            }
-        }
-        /** This is a response from the master and it is the "right" one.
-         * A slave server's response will be compared to this and if
-         * their response differs from the master server's response, they
-         * are dropped from the valid list of backend servers.
-         * Response is in the buffer and it will be sent to client.
-         *
-         * If we have no master server, the first slave's response is considered
-         * the "right" one. */
-        else if (ses->rses_master_ref == NULL ||
-                 !BREF_IS_IN_USE(ses->rses_master_ref) ||
-                 ses->rses_master_ref->bref_dcb == bref->bref_dcb)
-        {
-            /** Mark the rest session commands as replied */
-            scmd->my_sescmd_is_replied = true;
-            scmd->reply_cmd = *((unsigned char *)replybuf->start + 4);
-
-            MXS_INFO("Server '%s' responded to a session command, sending the response "
-                     "to the client.", bref->bref_backend->backend_server->unique_name);
-
-            for (int i = 0; i < ses->rses_nbackends; i++)
-            {
-                if (!BREF_IS_WAITING_RESULT(&ses->rses_backend_ref[i]))
-                {
-                    /** This backend has already received a response */
-                    if (ses->rses_backend_ref[i].reply_cmd != scmd->reply_cmd &&
-                        !BREF_IS_CLOSED(&ses->rses_backend_ref[i]) &&
-                        BREF_IS_IN_USE(&ses->rses_backend_ref[i]))
-                    {
-
-                        close_failed_bref(&ses->rses_backend_ref[i], true);
-
-                        if (ses->rses_backend_ref[i].bref_dcb)
-                        {
-                            RW_CHK_DCB(&ses->rses_backend_ref[i], ses->rses_backend_ref[i].bref_dcb);
-                            dcb_close(ses->rses_backend_ref[i].bref_dcb);
-                            RW_CLOSE_BREF(&ses->rses_backend_ref[i]);
-                        }
-                        *reconnect = true;
-                        MXS_WARNING("Disabling slave %s:%d, result differs from "
-                                    "master's result. Master: %0x Slave: %0x",
-                                    ses->rses_backend_ref[i].bref_backend->backend_server->name,
-                                    ses->rses_backend_ref[i].bref_backend->backend_server->port,
-                                    bref->reply_cmd, ses->rses_backend_ref[i].reply_cmd);
-                    }
-                }
-            }
-
-        }
-        else
-        {
-            MXS_INFO("Slave '%s' responded before master to a session command. Result: %d",
-                     bref->bref_backend->backend_server->unique_name,
-                     (int)bref->reply_cmd);
-            if (bref->reply_cmd == 0xff)
-            {
-                SERVER *serv = bref->bref_backend->backend_server;
-                MXS_ERROR("Slave '%s' (%s:%u) failed to execute session command.",
-                          serv->unique_name, serv->name, serv->port);
-            }
-
-            gwbuf_free(replybuf);
-            replybuf = NULL;
-        }
-
-        if (sescmd_cursor_next(scur))
-        {
-            scmd = sescmd_cursor_get_command(scur);
-        }
-        else
-        {
-            scmd = NULL;
-            /** All session commands are replied */
-            scur->scmd_cur_active = false;
-        }
-    }
-    ss_dassert(replybuf == NULL || *scur->scmd_cur_ptr_property == NULL);
-
-    return replybuf;
-}
-
-/**
- * Get the address of current session command.
- *
- * Router session must be locked */
-static mysql_sescmd_t *sescmd_cursor_get_command(sescmd_cursor_t *scur)
-{
-    mysql_sescmd_t *scmd;
-
-    ss_dassert(SPINLOCK_IS_LOCKED(&(scur->scmd_cur_rses->rses_lock)));
-    scur->scmd_cur_cmd = rses_property_get_sescmd(*scur->scmd_cur_ptr_property);
-
-    CHK_MYSQL_SESCMD(scur->scmd_cur_cmd);
-
-    scmd = scur->scmd_cur_cmd;
-
-    return scmd;
-}
-
-/** router must be locked */
-static bool sescmd_cursor_is_active(sescmd_cursor_t *sescmd_cursor)
-{
-    bool succp;
-
-    if (sescmd_cursor == NULL)
-    {
-        MXS_ERROR("[%s] Error: NULL parameter.", __FUNCTION__);
-        return false;
-    }
-    ss_dassert(SPINLOCK_IS_LOCKED(&sescmd_cursor->scmd_cur_rses->rses_lock));
-
-    succp = sescmd_cursor->scmd_cur_active;
-    return succp;
-}
-
-/** router must be locked */
-static void sescmd_cursor_set_active(sescmd_cursor_t *sescmd_cursor,
-                                     bool value)
-{
-    ss_dassert(SPINLOCK_IS_LOCKED(&sescmd_cursor->scmd_cur_rses->rses_lock));
-    /** avoid calling unnecessarily */
-    ss_dassert(sescmd_cursor->scmd_cur_active != value);
-    sescmd_cursor->scmd_cur_active = value;
-}
-
-/**
- * Clone session command's command buffer.
- * Router session must be locked
- */
-static GWBUF *sescmd_cursor_clone_querybuf(sescmd_cursor_t *scur)
-{
-    GWBUF *buf;
-    if (scur == NULL)
-    {
-        MXS_ERROR("[%s] Error: NULL parameter.", __FUNCTION__);
-        return NULL;
-    }
-    ss_dassert(scur->scmd_cur_cmd != NULL);
-
-    buf = gwbuf_clone_all(scur->scmd_cur_cmd->my_sescmd_buf);
-
-    CHK_GWBUF(buf);
-    return buf;
-}
-
-static bool sescmd_cursor_history_empty(sescmd_cursor_t *scur)
-{
-    bool succp;
-
-    if (scur == NULL)
-    {
-        MXS_ERROR("[%s] Error: NULL parameter.", __FUNCTION__);
-        return true;
-    }
-    CHK_SESCMD_CUR(scur);
-
-    if (scur->scmd_cur_rses->rses_properties[RSES_PROP_TYPE_SESCMD] == NULL)
-    {
-        succp = true;
-    }
-    else
-    {
-        succp = false;
-    }
-
-    return succp;
-}
-
-static void sescmd_cursor_reset(sescmd_cursor_t *scur)
-{
-    ROUTER_CLIENT_SES *rses;
-    if (scur == NULL)
-    {
-        MXS_ERROR("[%s] Error: NULL parameter.", __FUNCTION__);
-        return;
-    }
-    CHK_SESCMD_CUR(scur);
-    CHK_CLIENT_RSES(scur->scmd_cur_rses);
-    rses = scur->scmd_cur_rses;
-
-    scur->scmd_cur_ptr_property = &rses->rses_properties[RSES_PROP_TYPE_SESCMD];
-
-    CHK_RSES_PROP((*scur->scmd_cur_ptr_property));
-    scur->scmd_cur_active = false;
-    scur->scmd_cur_cmd = &(*scur->scmd_cur_ptr_property)->rses_prop_data.sescmd;
-}
-
-static bool execute_sescmd_history(backend_ref_t *bref)
-{
-    bool succp = true;
-    sescmd_cursor_t *scur;
-    if (bref == NULL)
-    {
-        MXS_ERROR("[%s] Error: NULL parameter.", __FUNCTION__);
-        return false;
-    }
-    CHK_BACKEND_REF(bref);
-
-    scur = &bref->bref_sescmd_cur;
-    CHK_SESCMD_CUR(scur);
-
-    if (!sescmd_cursor_history_empty(scur))
-    {
-        sescmd_cursor_reset(scur);
-        succp = execute_sescmd_in_backend(bref);
-    }
-
-    return succp;
-}
-
-/**
- * If session command cursor is passive, sends the command to backend for
- * execution.
- *
- * Returns true if command was sent or added successfully to the queue.
- * Returns false if command sending failed or if there are no pending session
- *  commands.
- *
- * Router session must be locked.
- */
-static bool execute_sescmd_in_backend(backend_ref_t *backend_ref)
-{
-    DCB *dcb;
-    bool succp;
-    int rc = 0;
-    sescmd_cursor_t *scur;
-    GWBUF *buf;
-    if (backend_ref == NULL)
-    {
-        MXS_ERROR("[%s] Error: NULL parameter.", __FUNCTION__);
-        return false;
-    }
-    if (BREF_IS_CLOSED(backend_ref))
-    {
-        succp = false;
-        goto return_succp;
-    }
-    dcb = backend_ref->bref_dcb;
-
-    CHK_DCB(dcb);
-    CHK_BACKEND_REF(backend_ref);
-
-    /**
-     * Get cursor pointer and copy of command buffer to cursor.
-     */
-    scur = &backend_ref->bref_sescmd_cur;
-
-    /** Return if there are no pending ses commands */
-    if (sescmd_cursor_get_command(scur) == NULL)
-    {
-        succp = true;
-        MXS_INFO("Cursor had no pending session commands.");
-
-        goto return_succp;
-    }
-
-    if (!sescmd_cursor_is_active(scur))
-    {
-        /** Cursor is left active when function returns. */
-        sescmd_cursor_set_active(scur, true);
-    }
-
-    switch (scur->scmd_cur_cmd->my_sescmd_packet_type)
-    {
-        case MYSQL_COM_CHANGE_USER:
-            /** This makes it possible to handle replies correctly */
-            gwbuf_set_type(scur->scmd_cur_cmd->my_sescmd_buf, GWBUF_TYPE_SESCMD);
-            buf = sescmd_cursor_clone_querybuf(scur);
-            rc = dcb->func.auth(dcb, NULL, dcb->session, buf);
-            break;
-
-        case MYSQL_COM_INIT_DB:
-        {
-            /**
-             * Record database name and store to session.
-             */
-            GWBUF *tmpbuf;
-            MYSQL_session *data;
-            unsigned int qlen;
-
-            data = dcb->session->client_dcb->data;
-            tmpbuf = scur->scmd_cur_cmd->my_sescmd_buf;
-            qlen = MYSQL_GET_PACKET_LEN((unsigned char *)tmpbuf->start);
-            memset(data->db, 0, MYSQL_DATABASE_MAXLEN + 1);
-            if (qlen > 0 && qlen < MYSQL_DATABASE_MAXLEN + 1)
-            {
-                strncpy(data->db, tmpbuf->start + 5, qlen - 1);
-            }
-        }
-        /** Fallthrough */
-        case MYSQL_COM_QUERY:
-        default:
-            /**
-             * Mark session command buffer, it triggers writing
-             * MySQL command to protocol
-             */
-
-            gwbuf_set_type(scur->scmd_cur_cmd->my_sescmd_buf, GWBUF_TYPE_SESCMD);
-            buf = sescmd_cursor_clone_querybuf(scur);
-            rc = dcb->func.write(dcb, buf);
-            break;
-    }
-
-    if (rc == 1)
-    {
-        succp = true;
-    }
-    else
-    {
-        succp = false;
-    }
-return_succp:
-    return succp;
-}
-
-/**
- * Moves cursor to next property and copied address of its sescmd to cursor.
- * Current propery must be non-null.
- * If current property is the last on the list, *scur->scmd_ptr_property == NULL
- *
- * Router session must be locked
- */
-static bool sescmd_cursor_next(sescmd_cursor_t *scur)
-{
-    bool succp = false;
-    rses_property_t *prop_curr;
-    rses_property_t *prop_next;
-
-    if (scur == NULL)
-    {
-        MXS_ERROR("[%s] Error: NULL parameter.", __FUNCTION__);
-        return false;
-    }
-
-    ss_dassert(scur != NULL);
-    ss_dassert(*(scur->scmd_cur_ptr_property) != NULL);
-    ss_dassert(SPINLOCK_IS_LOCKED(
-                   &(*(scur->scmd_cur_ptr_property))->rses_prop_rsession->rses_lock));
-
-    /** Illegal situation */
-    if (scur == NULL || *scur->scmd_cur_ptr_property == NULL ||
-        scur->scmd_cur_cmd == NULL)
-    {
-        /** Log error */
-        goto return_succp;
-    }
-    prop_curr = *(scur->scmd_cur_ptr_property);
-
-    CHK_MYSQL_SESCMD(scur->scmd_cur_cmd);
-    ss_dassert(prop_curr == mysql_sescmd_get_property(scur->scmd_cur_cmd));
-    CHK_RSES_PROP(prop_curr);
-
-    /** Copy address of pointer to next property */
-    scur->scmd_cur_ptr_property = &(prop_curr->rses_prop_next);
-    prop_next = *scur->scmd_cur_ptr_property;
-    ss_dassert(prop_next == *(scur->scmd_cur_ptr_property));
-
-    /** If there is a next property move forward */
-    if (prop_next != NULL)
-    {
-        CHK_RSES_PROP(prop_next);
-        CHK_RSES_PROP((*(scur->scmd_cur_ptr_property)));
-
-        /** Get pointer to next property's sescmd */
-        scur->scmd_cur_cmd = rses_property_get_sescmd(prop_next);
-
-        ss_dassert(prop_next == scur->scmd_cur_cmd->my_sescmd_prop);
-        CHK_MYSQL_SESCMD(scur->scmd_cur_cmd);
-        CHK_RSES_PROP(scur->scmd_cur_cmd->my_sescmd_prop);
-    }
-    else
-    {
-        /** No more properties, can't proceed. */
-        goto return_succp;
-    }
-
-    if (scur->scmd_cur_cmd != NULL)
-    {
-        succp = true;
-    }
-    else
-    {
-        ss_dassert(false); /*< Log error, sescmd shouldn't be NULL */
-    }
-return_succp:
-    return succp;
-}
-
-static rses_property_t *mysql_sescmd_get_property(mysql_sescmd_t *scmd)
-{
-    CHK_MYSQL_SESCMD(scmd);
-    return scmd->my_sescmd_prop;
-}
-
-static void tracelog_routed_query(ROUTER_CLIENT_SES *rses, char *funcname,
-                                  backend_ref_t *bref, GWBUF *buf)
-{
-    uint8_t *packet = GWBUF_DATA(buf);
-    unsigned char packet_type = packet[4];
-    size_t len;
-    size_t buflen = GWBUF_LENGTH(buf);
-    char *querystr;
-    char *startpos = (char *)&packet[5];
-    BACKEND *b;
-    backend_type_t be_type;
-    DCB *dcb;
-
-    CHK_BACKEND_REF(bref);
-    b = bref->bref_backend;
-    CHK_BACKEND(b);
-    dcb = bref->bref_dcb;
-    CHK_DCB(dcb);
-
-    be_type = BACKEND_TYPE(b);
-
-    if (GWBUF_IS_TYPE_MYSQL(buf))
-    {
-        len = packet[0];
-        len += 256 * packet[1];
-        len += 256 * 256 * packet[2];
-
-        if (packet_type == '\x03')
-        {
-            querystr = (char *)malloc(len);
-            memcpy(querystr, startpos, len - 1);
-            querystr[len - 1] = '\0';
-            MXS_DEBUG("%lu [%s] %d bytes long buf, \"%s\" -> %s:%d %s dcb %p",
-                      pthread_self(), funcname, (int)buflen, querystr,
-                      b->backend_server->name, b->backend_server->port,
-                      STRBETYPE(be_type), dcb);
-            free(querystr);
-        }
-        else if (packet_type == '\x22' || packet_type == 0x22 ||
-                 packet_type == '\x26' || packet_type == 0x26 || true)
-        {
-            querystr = (char *)malloc(len);
-            memcpy(querystr, startpos, len - 1);
-            querystr[len - 1] = '\0';
-            MXS_DEBUG("%lu [%s] %d bytes long buf, \"%s\" -> %s:%d %s dcb %p",
-                      pthread_self(), funcname, (int)buflen, querystr,
-                      b->backend_server->name, b->backend_server->port,
-                      STRBETYPE(be_type), dcb);
-            free(querystr);
-        }
-    }
-    gwbuf_free(buf);
-}
-
-/**
- * Return RCAP_TYPE_STMT_INPUT.
- */
-static int getCapabilities()
-{
-    return RCAP_TYPE_STMT_INPUT;
-}
-
-/**
- * Execute in backends used by current router session.
- * Save session variable commands to router session property
- * struct. Thus, they can be replayed in backends which are
- * started and joined later.
- *
- * Suppress redundant OK packets sent by backends.
- *
- * The first OK packet is replied to the client.
- *
- * @param router_cli_ses    Client's router session pointer
- * @param querybuf      GWBUF including the query to be routed
- * @param inst          Router instance
- * @param packet_type       Type of MySQL packet
- * @param qtype         Query type from query_classifier
- *
- * @return True if at least one backend is used and routing succeed to all
- * backends being used, otherwise false.
- *
- */
-static bool route_session_write(ROUTER_CLIENT_SES *router_cli_ses,
-                                GWBUF *querybuf, ROUTER_INSTANCE *inst,
-                                unsigned char packet_type,
-                                qc_query_type_t qtype)
-{
-    bool succp;
-    rses_property_t *prop;
-    backend_ref_t *backend_ref;
-    int i;
-    int max_nslaves;
-    int nbackends;
-    int nsucc;
-
-    MXS_INFO("Session write, routing to all servers.");
-    /** Maximum number of slaves in this router client session */
-    max_nslaves =
-        rses_get_max_slavecount(router_cli_ses, router_cli_ses->rses_nbackends);
-    nsucc = 0;
-    nbackends = 0;
-    backend_ref = router_cli_ses->rses_backend_ref;
-
-    /**
-     * These are one-way messages and server doesn't respond to them.
-     * Therefore reply processing is unnecessary and session
-     * command property is not needed. It is just routed to all available
-     * backends.
-     */
-    if (packet_type == MYSQL_COM_STMT_SEND_LONG_DATA ||
-        packet_type == MYSQL_COM_QUIT || packet_type == MYSQL_COM_STMT_CLOSE)
-    {
-        int rc;
-
-        /** Lock router session */
-        if (!rses_begin_locked_router_action(router_cli_ses))
-        {
-            goto return_succp;
-        }
-
-        for (i = 0; i < router_cli_ses->rses_nbackends; i++)
-        {
-            DCB *dcb = backend_ref[i].bref_dcb;
-
-            if (MXS_LOG_PRIORITY_IS_ENABLED(LOG_INFO) &&
-                BREF_IS_IN_USE((&backend_ref[i])))
-            {
-                MXS_INFO("Route query to %s \t%s:%d%s",
-                         (SERVER_IS_MASTER(backend_ref[i].bref_backend->backend_server)
-                          ? "master" : "slave"),
-                         backend_ref[i].bref_backend->backend_server->name,
-                         backend_ref[i].bref_backend->backend_server->port,
-                         (i + 1 == router_cli_ses->rses_nbackends ? " <" : " "));
-            }
-
-            if (BREF_IS_IN_USE((&backend_ref[i])))
-            {
-                nbackends += 1;
-                if ((rc = dcb->func.write(dcb, gwbuf_clone(querybuf))) == 1)
-                {
-                    nsucc += 1;
-                }
-            }
-        }
-        rses_end_locked_router_action(router_cli_ses);
-        gwbuf_free(querybuf);
-        goto return_succp;
-    }
-    /** Lock router session */
-    if (!rses_begin_locked_router_action(router_cli_ses))
-    {
-        goto return_succp;
-    }
-
-    if (router_cli_ses->rses_nbackends <= 0)
-    {
-        MXS_INFO("Router session doesn't have any backends in use. Routing failed. <");
-        goto return_succp;
-    }
-
-    if (router_cli_ses->rses_config.rw_max_sescmd_history_size > 0 &&
-        router_cli_ses->rses_nsescmd >=
-        router_cli_ses->rses_config.rw_max_sescmd_history_size)
-    {
-        MXS_WARNING("Router session exceeded session command history limit. "
-                    "Slave recovery is disabled and only slave servers with "
-                    "consistent session state are used "
-                    "for the duration of the session.");
-        router_cli_ses->rses_config.rw_disable_sescmd_hist = true;
-        router_cli_ses->rses_config.rw_max_sescmd_history_size = 0;
-    }
-
-    if (router_cli_ses->rses_config.rw_disable_sescmd_hist)
-    {
-        rses_property_t *prop, *tmp;
-        backend_ref_t *bref;
-        bool conflict;
-
-        prop = router_cli_ses->rses_properties[RSES_PROP_TYPE_SESCMD];
-        while (prop)
-        {
-            conflict = false;
-
-            for (i = 0; i < router_cli_ses->rses_nbackends; i++)
-            {
-                bref = &backend_ref[i];
-                if (BREF_IS_IN_USE(bref))
-                {
-
-                    if (bref->bref_sescmd_cur.position <=
-                        prop->rses_prop_data.sescmd.position + 1)
-                    {
-                        conflict = true;
-                        break;
-                    }
-                }
-            }
-
-            if (conflict)
-            {
-                break;
-            }
-
-            tmp = prop;
-            router_cli_ses->rses_properties[RSES_PROP_TYPE_SESCMD] = prop->rses_prop_next;
-            rses_property_done(tmp);
-            prop = router_cli_ses->rses_properties[RSES_PROP_TYPE_SESCMD];
-        }
-    }
-
-    /**
-     * Additional reference is created to querybuf to
-     * prevent it from being released before properties
-     * are cleaned up as a part of router sessionclean-up.
-     */
-    if ((prop = rses_property_init(RSES_PROP_TYPE_SESCMD)) == NULL)
-    {
-        MXS_ERROR("Router session property initialization failed");
-        rses_end_locked_router_action(router_cli_ses);
-        return false;
-    }
-
-    mysql_sescmd_init(prop, querybuf, packet_type, router_cli_ses);
-
-    /** Add sescmd property to router client session */
-    if (rses_property_add(router_cli_ses, prop) != 0)
-    {
-        MXS_ERROR("Session property addition failed.");
-        rses_end_locked_router_action(router_cli_ses);
-        return false;
-    }
-
-    for (i = 0; i < router_cli_ses->rses_nbackends; i++)
-    {
-        if (BREF_IS_IN_USE((&backend_ref[i])))
-        {
-            sescmd_cursor_t *scur;
-
-            nbackends += 1;
-
-            if (MXS_LOG_PRIORITY_IS_ENABLED(LOG_INFO))
-            {
-                MXS_INFO("Route query to %s \t%s:%d%s",
-                         (SERVER_IS_MASTER(backend_ref[i].bref_backend->backend_server)
-                          ? "master" : "slave"),
-                         backend_ref[i].bref_backend->backend_server->name,
-                         backend_ref[i].bref_backend->backend_server->port,
-                         (i + 1 == router_cli_ses->rses_nbackends ? " <" : " "));
-            }
-
-            scur = backend_ref_get_sescmd_cursor(&backend_ref[i]);
-
-            /**
-             * Add one waiter to backend reference.
-             */
-            bref_set_state(get_bref_from_dcb(router_cli_ses, backend_ref[i].bref_dcb),
-                           BREF_WAITING_RESULT);
-            /**
-             * Start execution if cursor is not already executing.
-             * Otherwise, cursor will execute pending commands
-             * when it completes with previous commands.
-             */
-            if (sescmd_cursor_is_active(scur) && &backend_ref[i] != router_cli_ses->rses_master_ref)
-            {
-                nsucc += 1;
-                MXS_INFO("Backend %s:%d already executing sescmd.",
-                         backend_ref[i].bref_backend->backend_server->name,
-                         backend_ref[i].bref_backend->backend_server->port);
-            }
-            else
-            {
-                if (execute_sescmd_in_backend(&backend_ref[i]))
-                {
-                    nsucc += 1;
-                }
-                else
-                {
-                    MXS_ERROR("Failed to execute session command in %s:%d",
-                              backend_ref[i].bref_backend->backend_server->name,
-                              backend_ref[i].bref_backend->backend_server->port);
-                }
-            }
-        }
-    }
-
-    atomic_add(&router_cli_ses->rses_nsescmd, 1);
-
-    /** Unlock router session */
-    rses_end_locked_router_action(router_cli_ses);
-
-return_succp:
-    /**
-     * Routing must succeed to all backends that are used.
-     * There must be at leas one and at most max_nslaves+1 backends.
-     */
-    succp = (nbackends > 0 && nsucc == nbackends && nbackends <= max_nslaves + 1);
-    return succp;
-}
-
-#if defined(NOT_USED)
-
-static bool router_option_configured(ROUTER_INSTANCE *router,
-                                     const char *optionstr, void *data)
-{
-    bool succp = false;
-    char **option;
-
-    option = router->service->routerOptions;
-
-    while (option != NULL)
-    {
-        char *value;
-
-        if ((value = strchr(options[i], '=')) == NULL)
-        {
-            break;
-        }
-        else
-        {
-            *value = 0;
-            value++;
-            if (strcmp(options[i], "slave_selection_criteria") == 0)
-            {
-                if (GET_SELECT_CRITERIA(value) == (select_criteria_t *)*data)
-                {
-                    succp = true;
-                    break;
-                }
-            }
-        }
-    }
-    return succp;
-}
-#endif /*< NOT_USED */
-
-/**
- * @brief Process router options
- *
- * @param router Router instance
- * @param options Router options
- * @return True on success, false if a configuration error was found
- */
-static bool rwsplit_process_router_options(ROUTER_INSTANCE *router,
-                                           char **options)
-{
-    int i;
-    char *value;
-    select_criteria_t c;
-
-    if (options == NULL)
-    {
-        return true;
-    }
-
-    bool success = true;
-
-    for (i = 0; options[i]; i++)
-    {
-        if ((value = strchr(options[i], '=')) == NULL)
-        {
-            MXS_ERROR("Unsupported router option \"%s\" for readwritesplit router.", options[i]);
-            success = false;
-        }
-        else
-        {
-            *value = 0;
-            value++;
-            if (strcmp(options[i], "slave_selection_criteria") == 0)
-            {
-                c = GET_SELECT_CRITERIA(value);
-                ss_dassert(c == LEAST_GLOBAL_CONNECTIONS ||
-                           c == LEAST_ROUTER_CONNECTIONS || c == LEAST_BEHIND_MASTER ||
-                           c == LEAST_CURRENT_OPERATIONS || c == UNDEFINED_CRITERIA);
-
-                if (c == UNDEFINED_CRITERIA)
-                {
-                    MXS_ERROR("Unknown slave selection criteria \"%s\". "
-                                "Allowed values are LEAST_GLOBAL_CONNECTIONS, "
-                                "LEAST_ROUTER_CONNECTIONS, LEAST_BEHIND_MASTER,"
-                                "and LEAST_CURRENT_OPERATIONS.",
-                                STRCRITERIA(router->rwsplit_config.rw_slave_select_criteria));
-                    success = false;
-                }
-                else
-                {
-                    router->rwsplit_config.rw_slave_select_criteria = c;
-                }
-            }
-            else if (strcmp(options[i], "max_sescmd_history") == 0)
-            {
-                router->rwsplit_config.rw_max_sescmd_history_size = atoi(value);
-            }
-            else if (strcmp(options[i], "disable_sescmd_history") == 0)
-            {
-                router->rwsplit_config.rw_disable_sescmd_hist = config_truth_value(value);
-            }
-            else if (strcmp(options[i], "master_accept_reads") == 0)
-            {
-                router->rwsplit_config.rw_master_reads = config_truth_value(value);
-            }
-            else if (strcmp(options[i], "strict_multi_stmt") == 0)
-            {
-                router->rwsplit_config.rw_strict_multi_stmt = config_truth_value(value);
-            }
-            else if (strcmp(options[i], "master_failure_mode") == 0)
-            {
-                if (strcasecmp(value, "fail_instantly") == 0)
-                {
-                    router->rwsplit_config.rw_master_failure_mode = RW_FAIL_INSTANTLY;
-                }
-                else if (strcasecmp(value, "fail_on_write") == 0)
-                {
-                    router->rwsplit_config.rw_master_failure_mode = RW_FAIL_ON_WRITE;
-                }
-                else if (strcasecmp(value, "error_on_write") == 0)
-                {
-                    router->rwsplit_config.rw_master_failure_mode = RW_ERROR_ON_WRITE;
-                }
-                else
-                {
-                    MXS_ERROR("Unknown value for 'master_failure_mode': %s", value);
-                    success = false;
-                }
-            }
-            else
-            {
-                MXS_ERROR("Unknown router option \"%s=%s\" for readwritesplit router.",
-                          options[i], value);
-                success = false;
-            }
-        }
-    } /*< for */
-
-    return success;
-}
-
-/**
- * Error Handler routine to resolve _backend_ failures. If it succeeds then
- * there
- * are enough operative backends available and connected. Otherwise it fails,
- * and session is terminated.
- *
- * @param       instance        The router instance
- * @param       router_session  The router session
- * @param       errmsgbuf       The error message to reply
- * @param       backend_dcb     The backend DCB
- * @param       action      The action: ERRACT_NEW_CONNECTION or
- * ERRACT_REPLY_CLIENT
- * @param   succp       Result of action: true iff router can continue
- *
- * Even if succp == true connecting to new slave may have failed. succp is to
- * tell whether router has enough master/slave connections to continue work.
- */
-static void handleError(ROUTER *instance, void *router_session,
-                        GWBUF *errmsgbuf, DCB *problem_dcb,
-                        error_action_t action, bool *succp)
-{
-    SESSION *session;
-    ROUTER_INSTANCE *inst = (ROUTER_INSTANCE *)instance;
-    ROUTER_CLIENT_SES *rses = (ROUTER_CLIENT_SES *)router_session;
-
-    CHK_DCB(problem_dcb);
-
     if (!rses_begin_locked_router_action(rses))
     {
         /** Session is already closed */
         problem_dcb->dcb_errhandle_called = true;
->>>>>>> 68965639
         *succp = false;
         return;
     }
@@ -3531,8 +1380,6 @@
                                   "will be closed.", srv->name, srv->port);
                         srv->master_err_is_logged = true;
                     }
-<<<<<<< HEAD
-=======
 
                     *succp = can_continue;
 
@@ -3565,195 +1412,6 @@
                     {
                         ss_dassert(false);
                         MXS_ERROR("Backend '%s' is still in use and points to the problem DCB.",
-                                  bref->bref_backend->backend_server->unique_name);
-                    }
-                }
-                else
-                {
-                    const char *remote = problem_dcb->state == DCB_STATE_POLLING &&
-                        problem_dcb->server ? problem_dcb->server->unique_name : "CLOSED";
-
-                    MXS_ERROR("DCB connected to '%s' is not in use by the router "
-                              "session, not closing it. DCB is in state '%s'",
-                              remote, STRDCBSTATE(problem_dcb->state));
-                }
-                break;
-            }
-
-            case ERRACT_REPLY_CLIENT:
-            {
-                handle_error_reply_client(session, rses, problem_dcb, errmsgbuf);
-                *succp = false; /*< no new backend servers were made available */
-                break;
-            }
-
-            default:
-                ss_dassert(!true);
-                *succp = false;
-                break;
-        }
-    }
-
-    rses_end_locked_router_action(rses);
-}
-
-static void handle_error_reply_client(SESSION *ses, ROUTER_CLIENT_SES *rses,
-                                      DCB *backend_dcb, GWBUF *errmsg)
-{
-    session_state_t sesstate;
-    DCB *client_dcb;
-    backend_ref_t *bref;
-
-    spinlock_acquire(&ses->ses_lock);
-    sesstate = ses->state;
-    client_dcb = ses->client_dcb;
-    spinlock_release(&ses->ses_lock);
-
-    if ((bref = get_bref_from_dcb(rses, backend_dcb)) != NULL)
-    {
-        CHK_BACKEND_REF(bref);
-
-        if (BREF_IS_IN_USE(bref))
-        {
-            close_failed_bref(bref, false);
-            RW_CHK_DCB(bref, backend_dcb);
-            dcb_close(backend_dcb);
-            RW_CLOSE_BREF(bref);
-        }
-    }
-    else
-    {
-        // All dcbs should be associated with a backend reference.
-        ss_dassert(!true);
-    }
-
-    if (sesstate == SESSION_STATE_ROUTER_READY)
-    {
-        CHK_DCB(client_dcb);
-        client_dcb->func.write(client_dcb, gwbuf_clone(errmsg));
-    }
-}
-
-/**
- * Check if there is backend reference pointing at failed DCB, and reset its
- * flags. Then clear DCB's callback and finally : try to find replacement(s)
- * for failed slave(s).
- *
- * This must be called with router lock.
- *
- * @param inst      router instance
- * @param rses      router client session
- * @param dcb       failed DCB
- * @param errmsg    error message which is sent to client if it is waiting
- *
- * @return true if there are enough backend connections to continue, false if
- * not
- */
-static bool handle_error_new_connection(ROUTER_INSTANCE *inst,
-                                        ROUTER_CLIENT_SES **rses,
-                                        DCB *backend_dcb, GWBUF *errmsg)
-{
-    ROUTER_CLIENT_SES *myrses;
-    SESSION *ses;
-    int router_nservers;
-    int max_nslaves;
-    int max_slave_rlag;
-    backend_ref_t *bref;
-    bool succp;
-
-    myrses = *rses;
-    ss_dassert(SPINLOCK_IS_LOCKED(&myrses->rses_lock));
-
-    ses = backend_dcb->session;
-    CHK_SESSION(ses);
-
-    /**
-     * If bref == NULL it has been replaced already with another one.
-     *
-     * NOTE: This can never happen.
-     */
-    if ((bref = get_bref_from_dcb(myrses, backend_dcb)) == NULL)
-    {
-        ss_dassert(false);
-        succp = true;
-        goto return_succp;
-    }
-    CHK_BACKEND_REF(bref);
-
-    /**
-     * If query was sent through the bref and it is waiting for reply from
-     * the backend server it is necessary to send an error to the client
-     * because it is waiting for reply.
-     */
-    if (BREF_IS_WAITING_RESULT(bref))
-    {
-        DCB *client_dcb = ses->client_dcb;
-        client_dcb->func.write(client_dcb, gwbuf_clone(errmsg));
-    }
-
-    RW_CHK_DCB(bref, backend_dcb);
-    dcb_close(backend_dcb);
-    RW_CLOSE_BREF(bref);
-    close_failed_bref(bref, false);
-
-    router_nservers = router_get_servercount(inst);
-    max_nslaves = rses_get_max_slavecount(myrses, router_nservers);
-    max_slave_rlag = rses_get_max_replication_lag(myrses);
-    /**
-     * Try to get replacement slave or at least the minimum
-     * number of slave connections for router session.
-     */
-    if (inst->rwsplit_config.rw_disable_sescmd_hist)
-    {
-        succp = have_enough_servers(&myrses, 1, router_nservers, inst) ? true : false;
-    }
-    else
-    {
-        succp = select_connect_backend_servers(&myrses->rses_master_ref,
-                                               myrses->rses_backend_ref,
-                                               router_nservers,
-                                               max_nslaves, max_slave_rlag,
-                                               myrses->rses_config.rw_slave_select_criteria,
-                                               ses, inst, true);
-    }
->>>>>>> 68965639
-
-                    *succp = can_continue;
-
-                    if (bref != NULL)
-                    {
-                        CHK_BACKEND_REF(bref);
-                        close_failed_bref(bref, true);
-                    }
-                    else
-                    {
-                        MXS_ERROR("Server %s:%d lost the master status but could not locate the "
-                                  "corresponding backend ref.", srv->name, srv->port);
-                    }
-                }
-                else if (bref)
-                {
-                    /** We should reconnect only if we find a backend for this
-                     * DCB. If this DCB is an older DCB that has been closed,
-                     * we can ignore it. */
-                    *succp = handle_error_new_connection(inst, &rses, problem_dcb, errmsgbuf);
-                }
-
-                RW_CHK_DCB(bref, problem_dcb);
-
-                if (bref)
-                {
-                    /** This is a valid DCB for a backend ref */
-
-                    if (!BREF_IS_IN_USE(bref) || bref->bref_dcb != problem_dcb)
-                    {
-                        /** The backend is closed or the reference was replaced */
-                        dcb_close(problem_dcb);
-                        RW_CLOSE_BREF(bref);
-                    }
-                    else
-                    {
-                        MXS_ERROR("Backend '%s' is still in use and points to the problem DCB. Not closing.",
                                   bref->ref->server->unique_name);
                     }
                 }
@@ -3765,29 +1423,13 @@
                     MXS_ERROR("DCB connected to '%s' is not in use by the router "
                               "session, not closing it. DCB is in state '%s'",
                               remote, STRDCBSTATE(problem_dcb->state));
-                    MXS_ERROR("Backends currently in use:");
-
-                    for (int i = 0; i < rses->rses_nbackends; i++)
-                    {
-                        dcb_state_t state = DCB_STATE_UNDEFINED;
-                        if (BREF_IS_IN_USE(&rses->rses_backend_ref[i]))
-                        {
-                            state = rses->rses_backend_ref[i].bref_dcb->state;
-                        }
-
-                        MXS_ERROR("%p: %s - %p", &rses->rses_backend_ref[i], STRDCBSTATE(state),
-                                  rses->rses_backend_ref[i].bref_dcb);
-                    }
                 }
-
-                close_dcb = false;
                 break;
             }
 
             case ERRACT_REPLY_CLIENT:
             {
                 handle_error_reply_client(session, rses, problem_dcb, errmsgbuf);
-                close_dcb = false;
                 *succp = false; /*< no new backend servers were made available */
                 break;
             }
@@ -3799,12 +1441,6 @@
         }
     }
 
-    if (close_dcb)
-    {
-        RW_CHK_DCB(bref, problem_dcb);
-        dcb_close(problem_dcb);
-        RW_CLOSE_BREF(bref);
-    }
     rses_end_locked_router_action(rses);
 }
 
@@ -3934,6 +1570,8 @@
 
     /**
      * If bref == NULL it has been replaced already with another one.
+     *
+     * NOTE: This can never happen.
      */
     if ((bref = get_bref_from_dcb(myrses, backend_dcb)) == NULL)
     {
@@ -3966,25 +1604,10 @@
         }
     }
 
+    RW_CHK_DCB(bref, backend_dcb);
+    dcb_close(backend_dcb);
+    RW_CLOSE_BREF(bref);
     close_failed_bref(bref, false);
-
-    /**
-     * Error handler is already called for this DCB because
-     * it's not polling anymore. It can be assumed that
-     * it succeed because rses isn't closed.
-     */
-    if (backend_dcb->state != DCB_STATE_POLLING)
-    {
-        return true;
-    }
-    /**
-     * Remove callback because this DCB won't be used
-     * unless it is reconnected later, and then the callback
-     * is set again.
-     */
-    dcb_remove_callback(backend_dcb, DCB_REASON_NOT_RESPONDING,
-                        &router_handle_state_switch, (void *)bref);
-
     max_nslaves = rses_get_max_slavecount(myrses, myrses->rses_nbackends);
     max_slave_rlag = rses_get_max_replication_lag(myrses);
     /**
